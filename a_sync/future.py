# type: ignore [var-annotated]

"""
The `future.py` module provides functionality for handling asynchronous futures,
including a decorator for converting callables into `ASyncFuture` objects and
utilities for managing asynchronous computations.

Functions:
    future(callable: Union[Callable[P, Awaitable[T]], Callable[P, T]] = None, **kwargs: Unpack[ModifierKwargs]) -> Callable[P, Union[T, "ASyncFuture[T]"]]:
        A decorator to convert a callable into an `ASyncFuture`, with optional modifiers.
    _gather_check_and_materialize(*things: Unpack[MaybeAwaitable[T]]) -> List[T]:
        Gathers and materializes a list of awaitable or non-awaitable items.
    _check_and_materialize(thing: T) -> T:
        Checks if an item is awaitable and materializes it.
    _materialize(meta: "ASyncFuture[T]") -> T:
        Materializes the result of an `ASyncFuture`.

Classes:
    ASyncFuture: Represents an asynchronous future result.

TODO include a simple mathematics example a one complex example with numerous variables and operations
TODO include attribute access examples
TODO describe a bit more about both of the above 2 TODOs somewhere in this module-level docstring
TODO describe why a user would want to use these (to write cleaner code that doesn't require as many ugly gathers)
TODO include comparisons between the 'new way' with this future class and the 'old way' with gathers
"""

import concurrent.futures
from asyncio import Future, Task, get_event_loop
from decimal import Decimal
from functools import partial, wraps
from inspect import isawaitable
<<<<<<< HEAD
from typing import (
    TYPE_CHECKING,
    Any,
    Callable,
    Dict,
    Generic,
    List,
    Optional,
    Set,
    Type,
    Union,
    final,
    overload,
)
from collections.abc import Awaitable, Generator
=======
from typing import (TYPE_CHECKING, Any, Awaitable, Callable, Dict, Generator, Generic, List,
                    Optional, Set, Type, Union, final, overload)
>>>>>>> 9453d04f

from typing_extensions import Self, Unpack

from a_sync._typing import AnyFn, I, MaybeAwaitable, ModifierKwargs, Numeric, P, T
from a_sync.asyncio import create_task, igather

if not TYPE_CHECKING:
    # To prevent circ import issues, we populate this later
    a_sync = None

else:
    # this is just here to keep `a_sync` function-colored in the IDE
    from a_sync import a_sync


def future(
    callable: AnyFn[P, T] = None,
    **kwargs: Unpack[ModifierKwargs],
) -> Callable[P, Union[T, "ASyncFuture[T]"]]:
    """
    A decorator function to convert a callable into an `ASyncFuture`, with optional modifiers.

    This function wraps the provided callable in an `_ASyncFutureWrappedFn` instance,
    which returns an `ASyncFuture` when called. The `ASyncFuture` allows the result
    of the callable to be awaited or accessed synchronously.

    Args:
        callable: The callable to convert. Defaults to None.
        **kwargs: Additional keyword arguments for the modifier.

    Returns:
        A callable that returns either the result or an `ASyncFuture`.

    Example:
        >>> @future
        ... async def async_function():
        ...     return 42
        >>> result = async_function()
        >>> isinstance(result, ASyncFuture)
        True

    See Also:
        :class:`ASyncFuture`
    """
    return _ASyncFutureWrappedFn(callable, **kwargs)


async def _gather_check_and_materialize(*things: Unpack[MaybeAwaitable[T]]) -> list[T]:
    """
    Gathers and materializes a list of awaitable or non-awaitable items.

    This function takes a list of items that may be awaitable or not, and
    returns a list of their results. Awaitable items are awaited, while
    non-awaitable items are returned as-is.

    Args:
        *things: Items to gather and materialize.

    Example:
        >>> async def async_fn(x):
        ...     return x
        >>> await _gather_check_and_materialize(async_fn(1), 2, async_fn(3))
        [1, 2, 3]
    """
    return await igather(map(_check_and_materialize, things))


async def _check_and_materialize(thing: T) -> T:
    """
    Checks if an item is awaitable and materializes it.

    If the item is awaitable, it is awaited and the result is returned.
    Otherwise, the item is returned as-is.

    Args:
        thing: The item to check and materialize.

    Example:
        >>> async def async_fn():
        ...     return 42
        >>> await _check_and_materialize(async_fn())
        42
    """
    return await thing if isawaitable(thing) else thing


def _materialize(meta: "ASyncFuture[T]") -> T:
    """
    Materializes the result of an `ASyncFuture`.

    This function attempts to run the event loop until the `ASyncFuture` is complete.
    If the event loop is already running, it raises a RuntimeError.

    Args:
        meta: The `ASyncFuture` to materialize.

    Raises:
        RuntimeError: If the event loop is running and the result cannot be awaited.

    Example:
        >>> future = ASyncFuture(asyncio.sleep(1, result=42))
        >>> _materialize(future)
        42

    See Also:
        :class:`ASyncFuture`
    """
    try:
        return get_event_loop().run_until_complete(meta)
    except RuntimeError as e:
        raise RuntimeError(
            f"{meta} result is not set and the event loop is running, you will need to await it first"
        ) from e


MetaNumeric = Union[Numeric, "ASyncFuture[int]", "ASyncFuture[float]", "ASyncFuture[Decimal]"]

_cf_init = concurrent.futures.Future.__init__
_cf_result = concurrent.futures.Future.result


@final
class ASyncFuture(concurrent.futures.Future, Awaitable[T]):
    """
    A class representing an asynchronous future result.

    Inherits from both `concurrent.futures.Future` and `Awaitable[T]`, allowing it to be used in both synchronous and asynchronous contexts.

    The `ASyncFuture` class provides additional functionality for arithmetic operations,
    comparisons, and conversions, making it versatile for various use cases.

    Example:
        >>> async def async_fn():
        ...     return 42
        >>> future = ASyncFuture(async_fn())
        >>> await future
        42

    Note:
        Arithmetic operations are implemented, allowing for mathematical operations on future results.
        You no longer have to choose between optimized async code and clean, readable code.

    Example:
        >>> future1 = ASyncFuture(asyncio.sleep(1, result=10))
        >>> future2 = ASyncFuture(asyncio.sleep(1, result=5))
        >>> future3 = ASyncFuture(asyncio.sleep(1, result=10))
        >>> future4 = ASyncFuture(asyncio.sleep(1, result=2))
        >>> result = (future1 + future2) / future3 ** future4
        >>> await result
        0.15

    Attribute Access:
        The `ASyncFuture` allows attribute access on the materialized result.

    Example:
        >>> class Example:
        ...     def __init__(self, value):
        ...         self.value = value
        >>> future = ASyncFuture(asyncio.sleep(1, result=Example(42)))
        >>> future.value
        42

    See Also:
        :func:`future` for creating `ASyncFuture` instances.
    """

    __slots__ = "__awaitable__", "__dependencies", "__dependants", "__task"

    def __init__(
        self, awaitable: Awaitable[T], dependencies: list["ASyncFuture"] = []
    ) -> None:  # sourcery skip: default-mutable-arg
        """
        Initializes an `ASyncFuture` with an awaitable and optional dependencies.

        Args:
            awaitable: The awaitable object.
            dependencies: A list of dependencies. Defaults to [].

        Example:
            >>> async def async_fn():
            ...     return 42
            >>> future = ASyncFuture(async_fn())
            >>> await future
            42
        """

        self.__awaitable__ = awaitable
        """The awaitable object."""

        self.__dependencies = dependencies
        """A list of dependencies."""

        for dependency in dependencies:
            assert isinstance(dependency, ASyncFuture)
            dependency.__dependants.append(self)

        self.__dependants: list[ASyncFuture] = []
        """A list of dependants."""

        self.__task = None
        """The task associated with the awaitable."""

        _cf_init(self)

    def __hash__(self) -> int:
        return hash(self.__awaitable__)

    def __repr__(self) -> str:
        string = f"<{self.__class__.__name__} {self._state} for {self.__awaitable__}"
        if self.cancelled():
            pass
        elif self.done():
            string += (
                f" exception={self.exception()}"
                if self.exception()
                else f" result={_cf_result(self)}"
            )
        return f"{string}>"

    def __list_dependencies(self, other) -> list["ASyncFuture"]:
        """
        Lists dependencies for the `ASyncFuture`.

        Args:
            other: The other dependency to list.

        Returns:
            A list of dependencies including the current and other `ASyncFuture`.
        """
        return [self, other] if isinstance(other, ASyncFuture) else [self]

    @property
    def result(self) -> Union[Callable[[], T], Any]:
        # sourcery skip: assign-if-exp, reintroduce-else
        """
        If this future is not done, it will work like `cf.Future.result`. It will block, await the awaitable, and return the result when ready.
        If this future is done and the result has attribute `result`, will return `getattr(future_result, 'result')`
        If this future is done and the result does NOT have attribute `result`, will again work like `cf.Future.result`

        Example:
            >>> future = ASyncFuture(asyncio.sleep(1, result=42))
            >>> future.result()
            42
        """
        if self.done():
            if hasattr(r := _cf_result(self), "result"):
                # can be property, method, whatever. should work.
                return r.result
            # the result should be callable like an asyncio.Future
            return lambda: _cf_result(self)
        return lambda: _materialize(self)

    def __getattr__(self, attr: str) -> Any:
        """
        Allows access to attributes of the materialized result.

        Args:
            attr: The attribute name to access.

        Returns:
            The attribute value from the materialized result.

        Example:
            >>> class Example:
            ...     def __init__(self, value):
            ...         self.value = value
            >>> future = ASyncFuture(asyncio.sleep(1, result=Example(42)))
            >>> future.value
            42
        """
        return getattr(_materialize(self), attr)

    def __getitem__(self, key) -> Any:
        """
        Allows item access on the materialized result.

        Args:
            key: The key to access.

        Returns:
            The item from the materialized result.

        Example:
            >>> future = ASyncFuture(asyncio.sleep(1, result={'key': 'value'}))
            >>> future['key']
            'value'
        """
        return _materialize(self)[key]

    # NOTE: broken, do not use. I think
    def __setitem__(self, key, value) -> None:
        """
        Allows setting an item on the materialized result.

        Args:
            key: The key to set.
            value: The value to set.

        Example:
            >>> future = ASyncFuture(asyncio.sleep(1, result={'key': 'value'}))
            >>> future['key'] = 'new_value'
        """
        _materialize(self)[key] = value

    # not sure what to call these
    def __contains__(self, key: Any) -> bool:
        """
        Checks if a key is in the materialized result.

        Args:
            key: The key to check.

        Returns:
            True if the key is in the materialized result, False otherwise.

        Example:
            >>> future = ASyncFuture(asyncio.sleep(1, result={'key': 'value'}))
            >>> 'key' in future
            True
        """
        return _materialize(
            ASyncFuture(self.__contains(key), dependencies=self.__list_dependencies(key))
        )

    def __await__(self) -> Generator[Any, None, T]:
        """
        Makes the `ASyncFuture` awaitable.

        Example:
            >>> future = ASyncFuture(asyncio.sleep(1, result=42))
            >>> await future
            42
        """
        return self.__await().__await__()

    async def __await(self) -> T:
        if not self.done():
            self.set_result(await self.__task__)
        return self._result

    @property
    def __task__(self) -> "Task[T]":
        """
        Returns the asyncio task associated with the awaitable, creating it if necessary.

        Example:
            >>> future = ASyncFuture(asyncio.sleep(1, result=42))
            >>> task = future.__task__
            >>> isinstance(task, asyncio.Task)
            True
        """
        if self.__task is None:
            self.__task = create_task(self.__awaitable__)
        return self.__task

    def __iter__(self):
        """
        Returns an iterator for the materialized result.

        Example:
            >>> future = ASyncFuture(asyncio.sleep(1, result=[1, 2, 3]))
            >>> for item in future:
            ...     print(item)
            1
            2
            3
        """
        return _materialize(self).__iter__()

    def __next__(self):
        """
        Returns the next item from the materialized result.

        Example:
            >>> future = ASyncFuture(asyncio.sleep(1, result=iter([1, 2, 3])))
            >>> next(future)
            1
        """
        return _materialize(self).__next__()

    def __enter__(self):
        """
        Enters the context of the materialized result.

        Example:
            >>> class SomeContext:
            ...     def __enter__(self):
            ...         return self
            ...     def __exit__(self, exc_type, exc_val, exc_tb):
            ...         pass
            >>> future = ASyncFuture(asyncio.sleep(1, result=SomeContext()))
            >>> with future as context:
            ...     context.do_something()
        """
        return _materialize(self).__enter__()

    def __exit__(self, *args):
        """
        Exits the context of the materialized result.

        Example:
            >>> class SomeContext:
            ...     def __enter__(self):
            ...         return self
            ...     def __exit__(self, exc_type, exc_val, exc_tb):
            ...         pass
            >>> future = ASyncFuture(asyncio.sleep(1, result=SomeContext()))
            >>> with future as context:
            ...     pass
            >>> # Context is exited here
        """
        return _materialize(self).__exit__(*args)

    @overload
    def __add__(self: "ASyncFuture[int]", other: int) -> "ASyncFuture[int]": ...

    @overload
    def __add__(self: "ASyncFuture[float]", other: float) -> "ASyncFuture[float]": ...

    @overload
    def __add__(self: "ASyncFuture[float]", other: int) -> "ASyncFuture[float]": ...

    @overload
    def __add__(self: "ASyncFuture[int]", other: float) -> "ASyncFuture[float]": ...

    @overload
    def __add__(self: "ASyncFuture[Decimal]", other: Decimal) -> "ASyncFuture[Decimal]": ...

    @overload
    def __add__(self: "ASyncFuture[Decimal]", other: int) -> "ASyncFuture[Decimal]": ...

    @overload
    def __add__(self: "ASyncFuture[int]", other: Decimal) -> "ASyncFuture[Decimal]": ...

    @overload
    def __add__(self: "ASyncFuture[int]", other: Awaitable[int]) -> "ASyncFuture[int]": ...

    @overload
    def __add__(self: "ASyncFuture[float]", other: Awaitable[float]) -> "ASyncFuture[float]": ...

    @overload
    def __add__(self: "ASyncFuture[float]", other: Awaitable[int]) -> "ASyncFuture[float]": ...

    @overload
    def __add__(self: "ASyncFuture[int]", other: Awaitable[float]) -> "ASyncFuture[float]": ...

    @overload
    def __add__(
        self: "ASyncFuture[Decimal]", other: Awaitable[Decimal]
    ) -> "ASyncFuture[Decimal]": ...

    @overload
    def __add__(self: "ASyncFuture[Decimal]", other: Awaitable[int]) -> "ASyncFuture[Decimal]": ...

    @overload
    def __add__(self: "ASyncFuture[int]", other: Awaitable[Decimal]) -> "ASyncFuture[Decimal]": ...

    def __add__(self, other: MetaNumeric) -> "ASyncFuture":
        """
        Adds the result of this `ASyncFuture` to another value or `ASyncFuture`.

        Args:
            other: The value or `ASyncFuture` to add.

        Returns:
            A new `ASyncFuture` representing the sum.

        Example:
            >>> future1 = ASyncFuture(asyncio.sleep(1, result=10))
            >>> future2 = ASyncFuture(asyncio.sleep(1, result=5))
            >>> result = future1 + future2
            >>> await result
            15
        """
        return ASyncFuture(self.__add(other), dependencies=self.__list_dependencies(other))

    @overload
    def __sub__(self: "ASyncFuture[int]", other: int) -> "ASyncFuture[int]": ...

    @overload
    def __sub__(self: "ASyncFuture[float]", other: float) -> "ASyncFuture[float]": ...

    @overload
    def __sub__(self: "ASyncFuture[float]", other: int) -> "ASyncFuture[float]": ...

    @overload
    def __sub__(self: "ASyncFuture[int]", other: float) -> "ASyncFuture[float]": ...

    @overload
    def __sub__(self: "ASyncFuture[Decimal]", other: Decimal) -> "ASyncFuture[Decimal]": ...

    @overload
    def __sub__(self: "ASyncFuture[Decimal]", other: int) -> "ASyncFuture[Decimal]": ...

    @overload
    def __sub__(self: "ASyncFuture[int]", other: Decimal) -> "ASyncFuture[Decimal]": ...

    @overload
    def __sub__(self: "ASyncFuture[int]", other: Awaitable[int]) -> "ASyncFuture[int]": ...

    @overload
    def __sub__(self: "ASyncFuture[float]", other: Awaitable[float]) -> "ASyncFuture[float]": ...

    @overload
    def __sub__(self: "ASyncFuture[float]", other: Awaitable[int]) -> "ASyncFuture[float]": ...

    @overload
    def __sub__(self: "ASyncFuture[int]", other: Awaitable[float]) -> "ASyncFuture[float]": ...

    @overload
    def __sub__(
        self: "ASyncFuture[Decimal]", other: Awaitable[Decimal]
    ) -> "ASyncFuture[Decimal]": ...

    @overload
    def __sub__(self: "ASyncFuture[Decimal]", other: Awaitable[int]) -> "ASyncFuture[Decimal]": ...

    @overload
    def __sub__(self: "ASyncFuture[int]", other: Awaitable[Decimal]) -> "ASyncFuture[Decimal]": ...

    def __sub__(self, other: MetaNumeric) -> "ASyncFuture":
        """
        Subtracts another value or `ASyncFuture` from the result of this `ASyncFuture`.

        Args:
            other: The value or `ASyncFuture` to subtract.

        Returns:
            A new `ASyncFuture` representing the difference.

        Example:
            >>> future1 = ASyncFuture(asyncio.sleep(1, result=10))
            >>> future2 = ASyncFuture(asyncio.sleep(1, result=5))
            >>> result = future1 - future2
            >>> await result
            5
        """
        return ASyncFuture(self.__sub(other), dependencies=self.__list_dependencies(other))

    def __mul__(self, other) -> "ASyncFuture":
        """
        Multiplies the result of this `ASyncFuture` by another value or `ASyncFuture`.

        Args:
            other: The value or `ASyncFuture` to multiply.

        Returns:
            A new `ASyncFuture` representing the product.

        Example:
            >>> future1 = ASyncFuture(asyncio.sleep(1, result=10))
            >>> future2 = ASyncFuture(asyncio.sleep(1, result=5))
            >>> result = future1 * future2
            >>> await result
            50
        """
        return ASyncFuture(self.__mul(other), dependencies=self.__list_dependencies(other))

    def __pow__(self, other) -> "ASyncFuture":
        """
        Raises the result of this `ASyncFuture` to the power of another value or `ASyncFuture`.

        Args:
            other: The exponent value or `ASyncFuture`.

        Returns:
            A new `ASyncFuture` representing the power.

        Example:
            >>> future1 = ASyncFuture(asyncio.sleep(1, result=2))
            >>> future2 = ASyncFuture(asyncio.sleep(1, result=3))
            >>> result = future1 ** future2
            >>> await result
            8
        """
        return ASyncFuture(self.__pow(other), dependencies=self.__list_dependencies(other))

    def __truediv__(self, other) -> "ASyncFuture":
        """
        Divides the result of this `ASyncFuture` by another value or `ASyncFuture`.

        Args:
            other: The divisor value or `ASyncFuture`.

        Returns:
            A new `ASyncFuture` representing the quotient.

        Example:
            >>> future1 = ASyncFuture(asyncio.sleep(1, result=10))
            >>> future2 = ASyncFuture(asyncio.sleep(1, result=2))
            >>> result = future1 / future2
            >>> await result
            5.0
        """
        return ASyncFuture(self.__truediv(other), dependencies=self.__list_dependencies(other))

    def __floordiv__(self, other) -> "ASyncFuture":
        """
        Performs floor division of the result of this `ASyncFuture` by another value or `ASyncFuture`.

        Args:
            other: The divisor value or `ASyncFuture`.

        Returns:
            A new `ASyncFuture` representing the floor division result.

        Example:
            >>> future1 = ASyncFuture(asyncio.sleep(1, result=10))
            >>> future2 = ASyncFuture(asyncio.sleep(1, result=3))
            >>> result = future1 // future2
            >>> await result
            3
        """
        return ASyncFuture(self.__floordiv(other), dependencies=self.__list_dependencies(other))

    def __pow__(self, other) -> "ASyncFuture":
        """
        Raises the result of this `ASyncFuture` to the power of another value or `ASyncFuture`.

        Args:
            other: The exponent value or `ASyncFuture`.

        Returns:
            A new `ASyncFuture` representing the power.

        Example:
            >>> future1 = ASyncFuture(asyncio.sleep(1, result=2))
            >>> future2 = ASyncFuture(asyncio.sleep(1, result=3))
            >>> result = future1 ** future2
            >>> await result
            8
        """
        return ASyncFuture(self.__pow(other), dependencies=self.__list_dependencies(other))

    @overload
    def __radd__(self: "ASyncFuture[int]", other: int) -> "ASyncFuture[int]": ...

    @overload
    def __radd__(self: "ASyncFuture[float]", other: float) -> "ASyncFuture[float]": ...

    @overload
    def __radd__(self: "ASyncFuture[float]", other: int) -> "ASyncFuture[float]": ...

    @overload
    def __radd__(self: "ASyncFuture[int]", other: float) -> "ASyncFuture[float]": ...

    @overload
    def __radd__(self: "ASyncFuture[Decimal]", other: Decimal) -> "ASyncFuture[Decimal]": ...

    @overload
    def __radd__(self: "ASyncFuture[Decimal]", other: int) -> "ASyncFuture[Decimal]": ...

    @overload
    def __radd__(self: "ASyncFuture[int]", other: Decimal) -> "ASyncFuture[Decimal]": ...

    @overload
    def __radd__(self: "ASyncFuture[int]", other: Awaitable[int]) -> "ASyncFuture[int]": ...

    @overload
    def __radd__(self: "ASyncFuture[float]", other: Awaitable[float]) -> "ASyncFuture[float]": ...

    @overload
    def __radd__(self: "ASyncFuture[float]", other: Awaitable[int]) -> "ASyncFuture[float]": ...

    @overload
    def __radd__(self: "ASyncFuture[int]", other: Awaitable[float]) -> "ASyncFuture[float]": ...

    @overload
    def __radd__(
        self: "ASyncFuture[Decimal]", other: Awaitable[Decimal]
    ) -> "ASyncFuture[Decimal]": ...

    @overload
    def __radd__(self: "ASyncFuture[Decimal]", other: Awaitable[int]) -> "ASyncFuture[Decimal]": ...

    @overload
    def __radd__(self: "ASyncFuture[int]", other: Awaitable[Decimal]) -> "ASyncFuture[Decimal]": ...

    def __radd__(self, other) -> "ASyncFuture":
        """
        Adds another value or `ASyncFuture` to the result of this `ASyncFuture`.

        Args:
            other: The value or `ASyncFuture` to add.

        Returns:
            A new `ASyncFuture` representing the sum.

        Example:
            >>> future1 = ASyncFuture(asyncio.sleep(1, result=10))
            >>> result = 5 + future1
            >>> await result
            15
        """
        return ASyncFuture(self.__radd(other), dependencies=self.__list_dependencies(other))

    @overload
    def __rsub__(self: "ASyncFuture[int]", other: int) -> "ASyncFuture[int]": ...

    @overload
    def __rsub__(self: "ASyncFuture[float]", other: float) -> "ASyncFuture[float]": ...

    @overload
    def __rsub__(self: "ASyncFuture[float]", other: int) -> "ASyncFuture[float]": ...

    @overload
    def __rsub__(self: "ASyncFuture[int]", other: float) -> "ASyncFuture[float]": ...

    @overload
    def __rsub__(self: "ASyncFuture[Decimal]", other: Decimal) -> "ASyncFuture[Decimal]": ...

    @overload
    def __rsub__(self: "ASyncFuture[Decimal]", other: int) -> "ASyncFuture[Decimal]": ...

    @overload
    def __rsub__(self: "ASyncFuture[int]", other: Decimal) -> "ASyncFuture[Decimal]": ...

    @overload
    def __rsub__(self: "ASyncFuture[int]", other: Awaitable[int]) -> "ASyncFuture[int]": ...

    @overload
    def __rsub__(self: "ASyncFuture[float]", other: Awaitable[float]) -> "ASyncFuture[float]": ...

    @overload
    def __rsub__(self: "ASyncFuture[float]", other: Awaitable[int]) -> "ASyncFuture[float]": ...

    @overload
    def __rsub__(self: "ASyncFuture[int]", other: Awaitable[float]) -> "ASyncFuture[float]": ...

    @overload
    def __rsub__(
        self: "ASyncFuture[Decimal]", other: Awaitable[Decimal]
    ) -> "ASyncFuture[Decimal]": ...

    @overload
    def __rsub__(self: "ASyncFuture[Decimal]", other: Awaitable[int]) -> "ASyncFuture[Decimal]": ...

    @overload
    def __rsub__(self: "ASyncFuture[int]", other: Awaitable[Decimal]) -> "ASyncFuture[Decimal]": ...

    def __rsub__(self, other) -> "ASyncFuture":
        """
        Subtracts the result of this `ASyncFuture` from another value or `ASyncFuture`.

        Args:
            other: The value or `ASyncFuture` to subtract from.

        Returns:
            A new `ASyncFuture` representing the difference.

        Example:
            >>> future1 = ASyncFuture(asyncio.sleep(1, result=10))
            >>> result = 20 - future1
            >>> await result
            10
        """
        return ASyncFuture(self.__rsub(other), dependencies=self.__list_dependencies(other))

    def __rmul__(self, other) -> "ASyncFuture":
        """
        Multiplies another value or `ASyncFuture` by the result of this `ASyncFuture`.

        Args:
            other: The value or `ASyncFuture` to multiply.

        Returns:
            A new `ASyncFuture` representing the product.

        Example:
            >>> future1 = ASyncFuture(asyncio.sleep(1, result=10))
            >>> result = 2 * future1
            >>> await result
            20
        """
        return ASyncFuture(self.__rmul(other), dependencies=self.__list_dependencies(other))

    def __rtruediv__(self, other) -> "ASyncFuture":
        """
        Divides another value or `ASyncFuture` by the result of this `ASyncFuture`.

        Args:
            other: The value or `ASyncFuture` to divide.

        Returns:
            A new `ASyncFuture` representing the quotient.

        Example:
            >>> future1 = ASyncFuture(asyncio.sleep(1, result=2))
            >>> result = 10 / future1
            >>> await result
            5.0
        """
        return ASyncFuture(self.__rtruediv(other), dependencies=self.__list_dependencies(other))

    def __rfloordiv__(self, other) -> "ASyncFuture":
        """
        Performs floor division of another value or `ASyncFuture` by the result of this `ASyncFuture`.

        Args:
            other: The value or `ASyncFuture` to divide.

        Returns:
            A new `ASyncFuture` representing the floor division result.

        Example:
            >>> future1 = ASyncFuture(asyncio.sleep(1, result=3))
            >>> result = 10 // future1
            >>> await result
            3
        """
        return ASyncFuture(self.__rfloordiv(other), dependencies=self.__list_dependencies(other))

    def __rpow__(self, other) -> "ASyncFuture":
        """
        Raises another value or `ASyncFuture` to the power of the result of this `ASyncFuture`.

        Args:
            other: The base value or `ASyncFuture`.

        Returns:
            A new `ASyncFuture` representing the power.

        Example:
            >>> future1 = ASyncFuture(asyncio.sleep(1, result=3))
            >>> result = 2 ** future1
            >>> await result
            8
        """
        return ASyncFuture(self.__rpow(other), dependencies=self.__list_dependencies(other))

    def __eq__(self, other) -> "ASyncFuture":
        """
        Compares the result of this `ASyncFuture` with another value or `ASyncFuture` for equality.

        Args:
            other: The value or `ASyncFuture` to compare.

        Returns:
            A new `ASyncFuture` representing the equality comparison result.

        Example:
            >>> future1 = ASyncFuture(asyncio.sleep(1, result=10))
            >>> future2 = ASyncFuture(asyncio.sleep(1, result=10))
            >>> result = future1 == future2
            >>> await result
            True
        """
        return bool(ASyncFuture(self.__eq(other), dependencies=self.__list_dependencies(other)))

    def __gt__(self, other) -> "ASyncFuture":
        """
        Compares the result of this `ASyncFuture` with another value or `ASyncFuture` for greater than.

        Args:
            other: The value or `ASyncFuture` to compare.

        Returns:
            A new `ASyncFuture` representing the greater than comparison result.

        Example:
            >>> future1 = ASyncFuture(asyncio.sleep(1, result=10))
            >>> future2 = ASyncFuture(asyncio.sleep(1, result=5))
            >>> result = future1 > future2
            >>> await result
            True
        """
        return ASyncFuture(self.__gt(other), dependencies=self.__list_dependencies(other))

    def __ge__(self, other) -> "ASyncFuture":
        """
        Compares the result of this `ASyncFuture` with another value or `ASyncFuture` for greater than or equal.

        Args:
            other: The value or `ASyncFuture` to compare.

        Returns:
            A new `ASyncFuture` representing the greater than or equal comparison result.

        Example:
            >>> future1 = ASyncFuture(asyncio.sleep(1, result=10))
            >>> future2 = ASyncFuture(asyncio.sleep(1, result=10))
            >>> result = future1 >= future2
            >>> await result
            True
        """
        return ASyncFuture(self.__ge(other), dependencies=self.__list_dependencies(other))

    def __lt__(self, other) -> "ASyncFuture":
        """
        Compares the result of this `ASyncFuture` with another value or `ASyncFuture` for less than.

        Args:
            other: The value or `ASyncFuture` to compare.

        Returns:
            A new `ASyncFuture` representing the less than comparison result.

        Example:
            >>> future1 = ASyncFuture(asyncio.sleep(1, result=5))
            >>> future2 = ASyncFuture(asyncio.sleep(1, result=10))
            >>> result = future1 < future2
            >>> await result
            True
        """
        return ASyncFuture(self.__lt(other), dependencies=self.__list_dependencies(other))

    def __le__(self, other) -> "ASyncFuture":
        """
        Compares the result of this `ASyncFuture` with another value or `ASyncFuture` for less than or equal.

        Args:
            other: The value or `ASyncFuture` to compare.

        Returns:
            A new `ASyncFuture` representing the less than or equal comparison result.

        Example:
            >>> future1 = ASyncFuture(asyncio.sleep(1, result=5))
            >>> future2 = ASyncFuture(asyncio.sleep(1, result=5))
            >>> result = future1 <= future2
            >>> await result
            True
        """
        return ASyncFuture(self.__le(other), dependencies=self.__list_dependencies(other))

    # Maths

    @overload
    async def __add(self: "ASyncFuture[int]", other: int) -> "ASyncFuture[int]": ...

    @overload
    async def __add(self: "ASyncFuture[float]", other: float) -> "ASyncFuture[float]": ...

    @overload
    async def __add(self: "ASyncFuture[float]", other: int) -> "ASyncFuture[float]": ...

    @overload
    async def __add(self: "ASyncFuture[int]", other: float) -> "ASyncFuture[float]": ...

    @overload
    async def __add(self: "ASyncFuture[Decimal]", other: Decimal) -> "ASyncFuture[Decimal]": ...

    @overload
    async def __add(self: "ASyncFuture[Decimal]", other: int) -> "ASyncFuture[Decimal]": ...

    @overload
    async def __add(self: "ASyncFuture[int]", other: Decimal) -> "ASyncFuture[Decimal]": ...

    @overload
    async def __add(self: "ASyncFuture[int]", other: Awaitable[int]) -> "ASyncFuture[int]": ...

    @overload
    async def __add(
        self: "ASyncFuture[float]", other: Awaitable[float]
    ) -> "ASyncFuture[float]": ...

    @overload
    async def __add(self: "ASyncFuture[float]", other: Awaitable[int]) -> "ASyncFuture[float]": ...

    @overload
    async def __add(self: "ASyncFuture[int]", other: Awaitable[float]) -> "ASyncFuture[float]": ...

    @overload
    async def __add(
        self: "ASyncFuture[Decimal]", other: Awaitable[Decimal]
    ) -> "ASyncFuture[Decimal]": ...

    @overload
    async def __add(
        self: "ASyncFuture[Decimal]", other: Awaitable[int]
    ) -> "ASyncFuture[Decimal]": ...

    @overload
    async def __add(
        self: "ASyncFuture[int]", other: Awaitable[Decimal]
    ) -> "ASyncFuture[Decimal]": ...

    async def __add(self, other) -> "Any":
        a, b = await _gather_check_and_materialize(self, other)
        return a + b

    @overload
    async def __sub(self: "ASyncFuture[int]", other: int) -> "ASyncFuture[int]": ...

    @overload
    async def __sub(self: "ASyncFuture[float]", other: float) -> "ASyncFuture[float]": ...

    @overload
    async def __sub(self: "ASyncFuture[float]", other: int) -> "ASyncFuture[float]": ...

    @overload
    async def __sub(self: "ASyncFuture[int]", other: float) -> "ASyncFuture[float]": ...

    @overload
    async def __sub(self: "ASyncFuture[Decimal]", other: Decimal) -> "ASyncFuture[Decimal]": ...

    @overload
    async def __sub(self: "ASyncFuture[Decimal]", other: int) -> "ASyncFuture[Decimal]": ...

    @overload
    async def __sub(self: "ASyncFuture[int]", other: Decimal) -> "ASyncFuture[Decimal]": ...

    @overload
    async def __sub(self: "ASyncFuture[int]", other: Awaitable[int]) -> "ASyncFuture[int]": ...

    @overload
    async def __sub(
        self: "ASyncFuture[float]", other: Awaitable[float]
    ) -> "ASyncFuture[float]": ...

    @overload
    async def __sub(self: "ASyncFuture[float]", other: Awaitable[int]) -> "ASyncFuture[float]": ...

    @overload
    async def __sub(self: "ASyncFuture[int]", other: Awaitable[float]) -> "ASyncFuture[float]": ...

    @overload
    async def __sub(
        self: "ASyncFuture[Decimal]", other: Awaitable[Decimal]
    ) -> "ASyncFuture[Decimal]": ...

    @overload
    async def __sub(
        self: "ASyncFuture[Decimal]", other: Awaitable[int]
    ) -> "ASyncFuture[Decimal]": ...

    @overload
    async def __sub(
        self: "ASyncFuture[int]", other: Awaitable[Decimal]
    ) -> "ASyncFuture[Decimal]": ...

    async def __sub(self, other) -> "Any":
        a, b = await _gather_check_and_materialize(self, other)
        return a - b

    async def __mul(self, other) -> "Any":
        a, b = await _gather_check_and_materialize(self, other)
        return a * b

    async def __truediv(self, other) -> "Any":
        a, b = await _gather_check_and_materialize(self, other)
        return a / b

    async def __floordiv(self, other) -> "Any":
        a, b = await _gather_check_and_materialize(self, other)
        return a // b

    async def __pow(self, other) -> "Any":
        a, b = await _gather_check_and_materialize(self, other)
        return a**b

    # rMaths
    @overload
    async def __radd(self: "ASyncFuture[int]", other: int) -> "ASyncFuture[int]": ...

    @overload
    async def __radd(self: "ASyncFuture[float]", other: float) -> "ASyncFuture[float]": ...

    @overload
    async def __radd(self: "ASyncFuture[float]", other: int) -> "ASyncFuture[float]": ...

    @overload
    async def __radd(self: "ASyncFuture[int]", other: float) -> "ASyncFuture[float]": ...

    @overload
    async def __radd(self: "ASyncFuture[Decimal]", other: Decimal) -> "ASyncFuture[Decimal]": ...

    @overload
    async def __radd(self: "ASyncFuture[Decimal]", other: int) -> "ASyncFuture[Decimal]": ...

    @overload
    async def __radd(self: "ASyncFuture[int]", other: Decimal) -> "ASyncFuture[Decimal]": ...

    @overload
    async def __radd(self: "ASyncFuture[int]", other: Awaitable[int]) -> "ASyncFuture[int]": ...

    @overload
    async def __radd(
        self: "ASyncFuture[float]", other: Awaitable[float]
    ) -> "ASyncFuture[float]": ...

    @overload
    async def __radd(self: "ASyncFuture[float]", other: Awaitable[int]) -> "ASyncFuture[float]": ...

    @overload
    async def __radd(self: "ASyncFuture[int]", other: Awaitable[float]) -> "ASyncFuture[float]": ...

    @overload
    async def __radd(
        self: "ASyncFuture[Decimal]", other: Awaitable[Decimal]
    ) -> "ASyncFuture[Decimal]": ...

    @overload
    async def __radd(
        self: "ASyncFuture[Decimal]", other: Awaitable[int]
    ) -> "ASyncFuture[Decimal]": ...

    @overload
    async def __radd(
        self: "ASyncFuture[int]", other: Awaitable[Decimal]
    ) -> "ASyncFuture[Decimal]": ...

    async def __radd(self, other) -> "Any":
        a, b = await _gather_check_and_materialize(other, self)
        return a + b

    @overload
    async def __rsub(self: "ASyncFuture[int]", other: int) -> "ASyncFuture[int]": ...

    @overload
    async def __rsub(self: "ASyncFuture[float]", other: float) -> "ASyncFuture[float]": ...

    @overload
    async def __rsub(self: "ASyncFuture[float]", other: int) -> "ASyncFuture[float]": ...

    @overload
    async def __rsub(self: "ASyncFuture[int]", other: float) -> "ASyncFuture[float]": ...

    @overload
    async def __rsub(self: "ASyncFuture[Decimal]", other: Decimal) -> "ASyncFuture[Decimal]": ...

    @overload
    async def __rsub(self: "ASyncFuture[Decimal]", other: int) -> "ASyncFuture[Decimal]": ...

    @overload
    async def __rsub(self: "ASyncFuture[int]", other: Decimal) -> "ASyncFuture[Decimal]": ...

    @overload
    async def __rsub(self: "ASyncFuture[int]", other: Awaitable[int]) -> "ASyncFuture[int]": ...

    @overload
    async def __rsub(
        self: "ASyncFuture[float]", other: Awaitable[float]
    ) -> "ASyncFuture[float]": ...

    @overload
    async def __rsub(self: "ASyncFuture[float]", other: Awaitable[int]) -> "ASyncFuture[float]": ...

    @overload
    async def __rsub(self: "ASyncFuture[int]", other: Awaitable[float]) -> "ASyncFuture[float]": ...

    @overload
    async def __rsub(
        self: "ASyncFuture[Decimal]", other: Awaitable[Decimal]
    ) -> "ASyncFuture[Decimal]": ...

    @overload
    async def __rsub(
        self: "ASyncFuture[Decimal]", other: Awaitable[int]
    ) -> "ASyncFuture[Decimal]": ...

    @overload
    async def __rsub(
        self: "ASyncFuture[int]", other: Awaitable[Decimal]
    ) -> "ASyncFuture[Decimal]": ...

    async def __rsub(self, other) -> "Any":
        a, b = await _gather_check_and_materialize(other, self)
        return a - b

    async def __rmul(self, other) -> "Any":
        a, b = await _gather_check_and_materialize(other, self)
        return a * b

    async def __rtruediv(self, other) -> "Any":
        a, b = await _gather_check_and_materialize(other, self)
        return a / b

    async def __rfloordiv(self, other) -> "Any":
        a, b = await _gather_check_and_materialize(other, self)
        return a // b

    async def __rpow(self, other) -> "Any":
        a, b = await _gather_check_and_materialize(other, self)
        return a**b

    async def __iadd(self, other) -> "Any":
        a, b = await _gather_check_and_materialize(self, other)
        self._result = a + b
        return self._result

    async def __isub(self, other) -> "Any":
        a, b = await _gather_check_and_materialize(self, other)
        self._result = a - b
        return self._result

    async def __imul(self, other) -> "Any":
        a, b = await _gather_check_and_materialize(self, other)
        self._result = a * b
        return self._result

    async def __itruediv(self, other) -> "Any":
        a, b = await _gather_check_and_materialize(self, other)
        self._result = a / b
        return self._result

    async def __ifloordiv(self, other) -> "Any":
        a, b = await _gather_check_and_materialize(self, other)
        self._result = a // b
        return self._result

    async def __ipow(self, other) -> "Any":
        a, b = await _gather_check_and_materialize(self, other)
        self._result = a**b
        return self._result

    # Comparisons
    async def __eq(self, other) -> bool:
        a, b = await _gather_check_and_materialize(self, other)
        return a == b

    async def __gt(self, other) -> bool:
        a, b = await _gather_check_and_materialize(self, other)
        return a > b

    async def __ge(self, other) -> bool:
        a, b = await _gather_check_and_materialize(self, other)
        return a >= b

    async def __lt(self, other) -> bool:
        a, b = await _gather_check_and_materialize(self, other)
        return a < b

    async def __le(self, other) -> bool:
        a, b = await _gather_check_and_materialize(self, other)
        return a <= b

    # not sure what to call these
    async def __contains(self, item: Any) -> bool:
        _self, _item = await _gather_check_and_materialize(self, item)
        return _item in _self

    # conversion
    # NOTE: We aren't allowed to return ASyncFutures here :(
    def __bool__(self) -> bool:
        return bool(_materialize(self))

    def __bytes__(self) -> bytes:
        return bytes(_materialize(self))

    def __str__(self) -> str:
        return str(_materialize(self))

    def __int__(self) -> int:
        return int(_materialize(self))

    def __float__(self) -> float:
        return float(_materialize(self))

    # WIP internals

    @property
    def __dependants__(self) -> set["ASyncFuture"]:
        """
        Returns the set of dependants for this `ASyncFuture`, including nested dependants.

        Example:
            >>> future1 = ASyncFuture(asyncio.sleep(1, result=42))
            >>> future2 = ASyncFuture(asyncio.sleep(1, result=10), dependencies=[future1])
            >>> dependants = future1.__dependants__
            >>> future2 in dependants
            True
        """
        dependants = set()
        for dep in self.__dependants:
            dependants.add(dep)
            dependants.union(dep.__dependants__)
        return dependants

    @property
    def __dependencies__(self) -> set["ASyncFuture"]:
        """
        Returns the set of dependencies for this `ASyncFuture`, including nested dependencies.

        Example:
            >>> future1 = ASyncFuture(asyncio.sleep(1, result=42))
            >>> future2 = ASyncFuture(asyncio.sleep(1, result=10), dependencies=[future1])
            >>> dependencies = future2.__dependencies__
            >>> future1 in dependencies
            True
        """
        dependencies = set()
        for dep in self.__dependencies:
            dependencies.add(dep)
            dependencies.union(dep.__dependencies__)
        return dependencies

    def __sizeof__(self) -> int:
        if isinstance(self.__awaitable__, Coroutine):
            return sum(sys.getsizeof(v) for v in self.__awaitable__.cr_frame.f_locals.values())
        elif isinstance(self.__awaitable__, Future):
            raise NotImplementedError
        raise NotImplementedError


@final
class _ASyncFutureWrappedFn(Callable[P, ASyncFuture[T]]):
    """
    A callable class to wrap functions and return `ASyncFuture` objects.

    This class is used internally by the `future` decorator to wrap a function
    and return an `ASyncFuture` when the function is called. It allows the
    function to be executed asynchronously and its result to be awaited.

    Example:
        >>> def sync_fn():
        ...     return 42
        >>> wrapped_fn = _ASyncFutureWrappedFn(sync_fn)
        >>> future = wrapped_fn()
        >>> isinstance(future, ASyncFuture)
        True

    Note:
        This is not part of the public API. Use the `future` decorator instead.
    """

    __slots__ = "callable", "wrapped", "_callable_name"

    def __init__(
        self,
        callable: AnyFn[P, T] = None,
        **kwargs: Unpack[ModifierKwargs],
    ):
        if a_sync is None:
            _import_a_sync()
            assert a_sync is not None

        if callable:
            self.callable = callable
            """The callable function."""

            self._callable_name = (
                callable.__name__ if hasattr(callable, "__name__") else repr(callable)
            )
            """The name of the callable function."""

            a_sync_callable = a_sync(callable, default="async", **kwargs)

            @wraps(callable)
            def future_wrap(*args: P.args, **kwargs: P.kwargs) -> "ASyncFuture[T]":
                return ASyncFuture(a_sync_callable(*args, **kwargs, sync=False))

            self.wrapped = future_wrap
            """The wrapped function returning ASyncFuture."""
        else:
            self.wrapped = partial(_ASyncFutureWrappedFn, **kwargs)

    def __call__(self, *args: P.args, **kwargs: P.kwargs) -> ASyncFuture[T]:
        return self.wrapped(*args, **kwargs)

    def __repr__(self) -> str:
        return f"<{self.__class__.__name__} {self.callable}>"

    def __get__(
        self, instance: I, owner: type[I]
    ) -> Union[Self, "_ASyncFutureInstanceMethod[I, P, T]"]:
        return self if owner is None else _ASyncFutureInstanceMethod(self, instance)


@final
class _ASyncFutureInstanceMethod(Generic[I, P, T]):
    # NOTE: probably could just replace this with functools.partial
    """
    A class to handle instance methods wrapped as `ASyncFuture`.

    This class is used internally to manage instance methods that are wrapped
    by `_ASyncFutureWrappedFn`. It ensures that the method is bound to the
    instance and returns an `ASyncFuture` when called.

    Example:
        >>> class MyClass:
        ...     @_ASyncFutureWrappedFn
        ...     def method(self):
        ...         return 42
        >>> instance = MyClass()
        >>> future = instance.method()
        >>> isinstance(future, ASyncFuture)
        True

    Note:
        This is not part of the public API. Use the `future` decorator instead.
    """

    __module__: str
    """The module name of the wrapper."""

    __name__: str
    """The name of the wrapper."""

    __qualname__: str
    """The qualified name of the wrapper."""

    __doc__: Optional[str]
    """The docstring of the wrapper."""

    __annotations__: dict[str, Any]
    """The annotations of the wrapper."""

    __instance: I
    """The instance to which the method is bound."""

    __wrapper: _ASyncFutureWrappedFn[P, T]
    """The wrapper function."""

    def __init__(
        self,
        wrapper: _ASyncFutureWrappedFn[P, T],
        instance: I,
    ) -> None:  # sourcery skip: use-contextlib-suppress
        try:
            self.__module__ = wrapper.__module__
        except AttributeError:
            pass
        try:
            self.__name__ = wrapper.__name__
        except AttributeError:
            pass
        try:
            self.__qualname__ = wrapper.__qualname__
        except AttributeError:
            pass
        try:
            self.__doc__ = wrapper.__doc__
        except AttributeError:
            pass
        try:
            self.__annotations__ = wrapper.__annotations__
        except AttributeError:
            pass
        try:
            self.__dict__.update(wrapper.__dict__)
        except AttributeError:
            pass
        self.__instance = instance
        self.__wrapper = wrapper

    def __repr__(self) -> str:
        return (
            f"<{self.__class__.__name__} for {self.__wrapper.callable} bound to {self.__instance}>"
        )

    def __call__(self, /, *fn_args: P.args, **fn_kwargs: P.kwargs) -> T:
        return self.__wrapper(self.__instance, *fn_args, **fn_kwargs)


def _import_a_sync():
    global a_sync
    from a_sync import a_sync


__all__ = ["future", "ASyncFuture"]<|MERGE_RESOLUTION|>--- conflicted
+++ resolved
@@ -30,7 +30,6 @@
 from decimal import Decimal
 from functools import partial, wraps
 from inspect import isawaitable
-<<<<<<< HEAD
 from typing import (
     TYPE_CHECKING,
     Any,
@@ -46,10 +45,6 @@
     overload,
 )
 from collections.abc import Awaitable, Generator
-=======
-from typing import (TYPE_CHECKING, Any, Awaitable, Callable, Dict, Generator, Generic, List,
-                    Optional, Set, Type, Union, final, overload)
->>>>>>> 9453d04f
 
 from typing_extensions import Self, Unpack
 
