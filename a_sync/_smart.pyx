"""
This module defines smart future and task utilities for the a_sync library.
These utilities provide enhanced functionality for managing asynchronous tasks and futures,
including a custom task factory for creating :class:`~SmartTask` instances and a shielding mechanism
to protect tasks from cancellation.
"""

import asyncio
import typing
import weakref
from logging import getLogger
from types import TracebackType

cimport cython
from cpython.object cimport PyObject
from cpython.ref cimport Py_DECREF, Py_INCREF
from cpython.unicode cimport PyUnicode_CompareWithASCIIString

from a_sync._typing import T

if typing.TYPE_CHECKING:
    from a_sync import SmartProcessingQueue

cdef extern from "weakrefobject.h":
    PyObject* PyWeakref_NewRef(PyObject*, PyObject*)
    PyObject* PyWeakref_NewProxy(PyObject*, PyObject*)

cdef extern from "pythoncapi_compat.h":
    int PyWeakref_GetRef(PyObject*, PyObject**)
    
# cdef asyncio
cdef object ensure_future = asyncio.ensure_future
cdef object get_event_loop = asyncio.get_event_loop
cdef object AbstractEventLoop = asyncio.AbstractEventLoop
cdef object Future = asyncio.Future
cdef object Task = asyncio.Task
cdef object InvalidStateError = asyncio.InvalidStateError
cdef dict[object, object] _current_tasks = asyncio.tasks._current_tasks
cdef object _future_init = asyncio.Future.__init__
cdef object _get_loop = asyncio.futures._get_loop
cdef object _task_init = asyncio.Task.__init__
del asyncio

# cdef logging
cdef public object logger = getLogger(__name__)
cdef object DEBUG = 10
cdef bint _DEBUG_LOGS_ENABLED = logger.isEnabledFor(DEBUG)
cdef object _logger_log = logger._log
del getLogger

# cdef typing
cdef object Any = typing.Any
cdef object Generic = typing.Generic
cdef object Tuple = typing.Tuple
cdef object Union = typing.Union
del typing


cdef object Args = Tuple[Any]
cdef object Kwargs = Tuple[Tuple[str, Any]]
_Key = Tuple[Args, Kwargs]
cdef object Key = _Key


cdef Py_ssize_t ZERO = 0
cdef Py_ssize_t ONE = 1
cdef PyObject *NONE = <PyObject*>None


cdef void log_await(object arg):
    _logger_log(DEBUG, "awaiting %s", (arg, ))


@cython.linetrace(False)
cdef Py_ssize_t count_waiters(fut: Union["SmartFuture", "SmartTask"]):
    if _is_done(fut):
        return ZERO
    try:
        waiters = fut._waiters
    except AttributeError:
        return ONE
    cdef Py_ssize_t count = ZERO
    for waiter in waiters:
        count += count_waiters(waiter)
    return count


cdef class WeakSet:
    cdef readonly dict _refs
    """Mapping from object ID to weak reference."""

    cdef PyObject *__callback_ptr
    
    def __cinit__(self):
        self._refs = {}

    def __init__(self):
        cdef object gc_callback = self._gc_callback
        self.__callback_ptr = <PyObject*>gc_callback
        Py_INCREF(gc_callback)

    def __dealloc__(self):
        cdef PyObject *callback_ptr = self.__callback_ptr
        if callback_ptr is not NULL:
            Py_DECREF(<object>callback_ptr)
    
    def __repr__(self):
        # Use list comprehension syntax within the repr function for clarity
        return f"WeakSet({', '.join(map(repr, self))})"

    @cython.linetrace(False)
    def __bool__(self) -> bool:
        return bool(self._refs)

    @cython.linetrace(False)
    def __len__(self) -> int:
        return len(self._refs)

    @cython.linetrace(False)
    def __contains__(self, item: Future) -> bool:
        ref = self._refs.get(id(item))
        return ref is not None and ref() is item

    cdef void add(self, fut: Future):
        # Keep a weak reference with a callback for when the item is collected
        cdef PyObject *fut_ptr = <PyObject*>fut
        cdef PyObject *weakref_ptr = PyWeakref_NewRef(fut_ptr, self.__callback_ptr)
        if weakref_ptr == NULL:
            raise MemoryError("Could not create ref")
        self._refs[id(fut)] = <object>weakref_ptr

    cdef void remove(self, fut: Future):
        # Keep a weak reference with a callback for when the item is collected
        try:
            self._refs.pop(id(fut))
        except KeyError:
            raise KeyError(fut) from None

    @cython.linetrace(False)
    def __iter__(self):
        cdef PyObject *obj_ptr = NULL
        for ref in self._refs.values():
            if PyWeakref_GetRef(<PyObject*>ref, &obj_ptr) == 1:
                yield <object>obj_ptr

    @cython.linetrace(False)
    cdef void _gc_callback(self, fut: Future):
        # Callback when a weakly-referenced object is garbage collected
        self._refs.pop(id(fut), None)  # Safely remove the item if it exists


@cython.linetrace(False)
cdef inline bint _is_done(fut: Future):
    """Return True if the future is done.

    Done means either that a result / exception are available, or that the
    future was cancelled.
    """
    return PyUnicode_CompareWithASCIIString(fut._state, b"PENDING") != 0


@cython.linetrace(False)
cdef inline bint _is_not_done(fut: Future):
    """Return False if the future is done.

    Done means either that a result / exception are available, or that the
    future was cancelled.
    """
    return PyUnicode_CompareWithASCIIString(fut._state, b"PENDING") == 0


@cython.linetrace(False)
cdef inline bint _is_cancelled(fut: Future):
    """Return True if the future was cancelled."""
    return PyUnicode_CompareWithASCIIString(fut._state, b"CANCELLED") == 0


@cython.linetrace(False)
cdef object _get_result(fut: Union["SmartFuture", "SmartTask"]):
    """Return the result this future represents.

    If the future has been cancelled, raises CancelledError.  If the
    future's result isn't yet available, raises InvalidStateError.  If
    the future is done and has an exception set, this exception is raised.
    """
    cdef str state = fut._state
<<<<<<< HEAD
    if PyUnicode_CompareWithASCIIString(state, b"FINISHED") == 0:
        fut._Future__log_traceback = False
=======
    if state == "FINISHED":
>>>>>>> b3769ad6
        exc = fut._exception
        if exc is not None:
            cached_traceback = fut.__traceback__
            if cached_traceback is None:
                fut._Future__log_traceback = False
                cached_traceback = exc.__traceback__
                fut.__traceback__ = cached_traceback
            raise exc.with_traceback(cached_traceback) from exc.__cause__
        return fut._result
    if PyUnicode_CompareWithASCIIString(state, b"CANCELLED") == 0:
        raise fut._make_cancelled_error()
    raise InvalidStateError('Result is not ready.')

@cython.linetrace(False)
cdef object _get_exception(fut: Future):
    """Return the exception that was set on this future.

    The exception (or None if no exception was set) is returned only if
    the future is done.  If the future has been cancelled, raises
    CancelledError.  If the future isn't done yet, raises
    InvalidStateError.
    """
    cdef str state = fut._state
    if PyUnicode_CompareWithASCIIString(state, b"FINISHED") == 0:
        fut._Future__log_traceback = False
        return fut._exception
    if PyUnicode_CompareWithASCIIString(state, b"CANCELLED") == 0:
        return fut._make_cancelled_error()
    raise InvalidStateError('Exception is not set.')


class SmartFuture(Future, Generic[T]):
    """
    A smart future that tracks waiters and integrates with a smart processing queue.

    Inherits from :class:`asyncio.Future`, providing additional functionality for tracking waiters and integrating with a smart processing queue.

    Example:
        Creating and awaiting a SmartFuture:

        ```python
        future = SmartFuture()
        await future
        ```

    See Also:
        - :class:`asyncio.Future`
    """
    _queue: Optional["SmartProcessingQueue[Any, Any, T]"] = None
    _key: Optional[Key] = None
    
    _waiters: "weakref.WeakSet[SmartTask[T]]"
    
    __traceback__: Optional[TracebackType] = None

    def __init__(
        self,
        *,
        queue: Optional["SmartProcessingQueue[Any, Any, T]"] = None,
        key: Optional[Key] = None,
        loop: Optional[AbstractEventLoop] = None,
    ) -> None:
        """
        Initialize the SmartFuture with an optional queue and key.

        Args:
            queue: Optional; a smart processing queue.
            key: Optional; a key identifying the future.
            loop: Optional; the event loop.

        Example:
            ```python
            future = SmartFuture(queue=my_queue, key=my_key)
            ```

        See Also:
            - :class:`SmartProcessingQueue`
        """
        cdef PyObject *queue_ptr
        cdef PyObject *proxy_ptr
        _future_init(self, loop=loop)
        if queue:
            queue_ptr = <PyObject*>queue
            proxy_ptr = PyWeakref_NewProxy(queue_ptr, NONE)
            if proxy_ptr == NULL:
                raise MemoryError("Could not create proxy")
            self._queue = <object>proxy_ptr
        if key:
            self._key = key
        self._waiters = WeakSet()

    def __repr__(self):
        return f"<{type(self).__name__} key={self._key} waiters={count_waiters(self)} {<str>self._state}>"

    def __lt__(self, other: "SmartFuture[T]") -> bint:
        """
        Compare the number of waiters to determine priority in a heap.
        Lower values indicate higher priority, so more waiters means 'less than'.

        Args:
            other: Another SmartFuture to compare with.

        Example:
            ```python
            future1 = SmartFuture()
            future2 = SmartFuture()
            print(future1 < future2)
            ```

        See Also:
            - :meth:`num_waiters`
        """
        return count_waiters(self) > count_waiters(other)

    def __await__(self) -> Generator[Any, None, T]:
        """
        Await the future, handling waiters and logging.

        Yields:
            The result of the future or task.

        Raises:
            RuntimeError: If await wasn't used with future.

        Example:
            Awaiting a SmartFuture:

            ```python
            future = SmartFuture()
            result = await future
            ```

            Awaiting a SmartTask:

            ```python
            task = SmartTask(coro=my_coroutine())
            result = await task
            ```
        """
        if _is_done(self):
            return _get_result(self)  # May raise too.

        self._asyncio_future_blocking = True
        if task := current_task(self._loop):
            (<WeakSet>self._waiters).add(task)
            task.add_done_callback(
                self._waiter_done_cleanup_callback  # type: ignore [union-attr]
            )

        if _DEBUG_LOGS_ENABLED:
            log_await(self)
        yield self  # This tells Task to wait for completion.
        if _is_not_done(self):
            raise RuntimeError("await wasn't used with future")

        # remove the future from the associated queue, if any
        if queue := self._queue:
            queue._futs.pop(self._key, None)
        return _get_result(self)  # May raise too.

    @cython.linetrace(False)
    def _waiter_done_cleanup_callback(self, waiter: "SmartTask") -> None:
        """
        Callback to clean up waiters when a waiter task is done.

        Removes the waiter from _waiters, and _queue._futs if applicable.

        Args:
            waiter: The waiter task to clean up.

        Example:
            Automatically called when a waiter task completes.
        """
        if _is_not_done(self):
            (<WeakSet>self._waiters).remove(waiter)


cdef object _SmartFuture = SmartFuture


@cython.linetrace(False)
cdef inline object current_task(object loop):
    return _current_tasks.get(loop)


@cython.linetrace(False)
cpdef inline object create_future(
    queue: Optional["SmartProcessingQueue"] = None,
    key: Optional[Key] = None,
    loop: Optional[AbstractEventLoop] = None,
):
    """
    Create a :class:`~SmartFuture` instance.

    Args:
        queue: Optional; a smart processing queue.
        key: Optional; a key identifying the future.
        loop: Optional; the event loop.

    Returns:
        A SmartFuture instance.

    Example:
        Creating a SmartFuture using the factory function:

        ```python
        future = create_future(queue=my_queue, key=my_key)
        ```

    See Also:
        - :class:`SmartFuture`
    """
    return _SmartFuture(queue=queue, key=key, loop=loop or get_event_loop())


class SmartTask(Task, Generic[T]):
    """
    A smart task that tracks waiters and integrates with a smart processing queue.

    Inherits from :class:`asyncio.Task`, providing additional functionality for tracking waiters.

    Example:
        Creating and awaiting a SmartTask:

        ```python
        task = SmartTask(coro=my_coroutine())
        await task
        ```

    See Also:
        - :class:`asyncio.Task`
    """
    
    _waiters: Set["Task[T]"]
    
    __traceback__: Optional[TracebackType] = None

    @cython.linetrace(False)
    def __init__(
        self,
        coro: Awaitable[T],
        *,
        loop: Optional[AbstractEventLoop] = None,
        name: Optional[str] = None,
    ) -> None:
        """
        Initialize the SmartTask with a coroutine and optional event loop.

        Args:
            coro: The coroutine to run in the task.
            loop: Optional; the event loop.
            name: Optional; the name of the task.

        Example:
            ```python
            task = SmartTask(coro=my_coroutine(), name="my_task")
            ```

        See Also:
            - :func:`asyncio.create_task`
        """
        _task_init(self, coro, loop=loop, name=name)
        self._waiters = set()

    def __await__(self) -> Generator[Any, None, T]:
        """
        Await the task, handling waiters and logging.

        Yields:
            The result of the future or task.

        Raises:
            RuntimeError: If await wasn't used with future.

        Example:
            Awaiting a SmartFuture:

            ```python
            future = SmartFuture()
            result = await future
            ```

            Awaiting a SmartTask:

            ```python
            task = SmartTask(coro=my_coroutine())
            result = await task
            ```
        """
        if _is_done(self):
            return _get_result(self)  # May raise too.

        self._asyncio_future_blocking = True
        if task := current_task(self._loop):
            (<set>self._waiters).add(task)
            task.add_done_callback(
                self._waiter_done_cleanup_callback  # type: ignore [union-attr]
            )

        if _DEBUG_LOGS_ENABLED:
            log_await(self)
        yield self  # This tells Task to wait for completion.
        if _is_not_done(self):
            raise RuntimeError("await wasn't used with future")
            
        # clear the waiters
        self._waiters = set()
        return _get_result(self)  # May raise too.

    @cython.linetrace(False)
    def _waiter_done_cleanup_callback(self, waiter: "SmartTask") -> None:
        """
        Callback to clean up waiters when a waiter task is done.

        Removes the waiter from _waiters, and _queue._futs if applicable.

        Args:
            waiter: The waiter task to clean up.

        Example:
            Automatically called when a waiter task completes.
        """
        if _is_not_done(self):
            (<set>self._waiters).remove(waiter)


cdef object _SmartTask = SmartTask


@cython.linetrace(False)
cpdef object smart_task_factory(loop: AbstractEventLoop, coro: Awaitable[T]):
    """
    Task factory function that an event loop calls to create new tasks.

    This factory function utilizes ez-a-sync's custom :class:`~SmartTask` implementation.

    Args:
        loop: The event loop.
        coro: The coroutine to run in the task.

    Returns:
        A SmartTask instance running the provided coroutine.

    Example:
        Using the smart task factory to create a SmartTask:

        ```python
        loop = asyncio.get_event_loop()
        task = smart_task_factory(loop, my_coroutine())
        ```

    See Also:
        - :func:`set_smart_task_factory`
        - :class:`SmartTask`
    """
    return _SmartTask(coro, loop=loop)


def set_smart_task_factory(loop: AbstractEventLoop = None) -> None:
    """
    Set the event loop's task factory to :func:`~smart_task_factory` so all tasks will be SmartTask instances.

    Args:
        loop: Optional; the event loop. If None, the current event loop is used.

    Example:
        Setting the smart task factory for the current event loop:

        ```python
        set_smart_task_factory()
        ```

    See Also:
        - :func:`smart_task_factory`
    """
    if loop is None:
        import a_sync.asyncio
        loop = a_sync.asyncio.get_event_loop()
    loop.set_task_factory(smart_task_factory)


cpdef object shield(arg: Awaitable[T]):
    """
    Wait for a future, shielding it from cancellation.

    The statement

        res = await shield(something())

    is exactly equivalent to the statement

        res = await something()

    *except* that if the coroutine containing it is cancelled, the
    task running in something() is not cancelled.  From the POV of
    something(), the cancellation did not happen.  But its caller is
    still cancelled, so the yield-from expression still raises
    CancelledError.  Note: If something() is cancelled by other means
    this will still cancel shield().

    If you want to completely ignore cancellation (not recommended)
    you can combine shield() with a try/except clause, as follows:

        try:
            res = await shield(something())
        except CancelledError:
            res = None

    Args:
        arg: The awaitable to shield from cancellation.
        loop: Optional; the event loop. Deprecated since Python 3.8.

    Returns:
        A :class:`SmartFuture` or :class:`asyncio.Future` instance.

    Example:
        Using shield to protect a coroutine from cancellation:

        ```python
        result = await shield(my_coroutine())
        ```

    See Also:
        - :func:`asyncio.shield`
    """
    inner = ensure_future(arg)
    if _is_done(inner):
        # Shortcut.
        return inner

    loop = _get_loop(inner)
    outer = _SmartFuture(loop=loop)

    # special handling to connect SmartFutures to SmartTasks if enabled
    if (waiters := getattr(inner, "_waiters", None)) is not None:
        waiters.add(outer)

    _inner_done_callback, _outer_done_callback = _get_done_callbacks(inner, outer)

    inner.add_done_callback(_inner_done_callback)
    outer.add_done_callback(_outer_done_callback)
    return outer


cdef tuple _get_done_callbacks(inner: Task, outer: Future):

    def _inner_done_callback(inner):
        if _is_cancelled(outer):
            if not _is_cancelled(inner):
                # Mark inner's result as retrieved.
<<<<<<< HEAD
                inner._exception
=======
                inner._Future__log_traceback = False
>>>>>>> b3769ad6
            return

        if _is_cancelled(inner):
            outer.cancel()
        else:
            exc = _get_exception(inner)
            if exc is not None:
                outer.set_exception(exc)
            else:
                outer.set_result(inner._result)

    def _outer_done_callback(outer):
        if _is_not_done(inner):
            inner.remove_done_callback(_inner_done_callback)
    
    return _inner_done_callback, _outer_done_callback


__all__ = [
    "create_future",
    "shield",
    "SmartFuture",
    "SmartTask",
    "smart_task_factory",
    "set_smart_task_factory",
]<|MERGE_RESOLUTION|>--- conflicted
+++ resolved
@@ -184,12 +184,7 @@
     the future is done and has an exception set, this exception is raised.
     """
     cdef str state = fut._state
-<<<<<<< HEAD
     if PyUnicode_CompareWithASCIIString(state, b"FINISHED") == 0:
-        fut._Future__log_traceback = False
-=======
-    if state == "FINISHED":
->>>>>>> b3769ad6
         exc = fut._exception
         if exc is not None:
             cached_traceback = fut.__traceback__
@@ -640,11 +635,7 @@
         if _is_cancelled(outer):
             if not _is_cancelled(inner):
                 # Mark inner's result as retrieved.
-<<<<<<< HEAD
-                inner._exception
-=======
                 inner._Future__log_traceback = False
->>>>>>> b3769ad6
             return
 
         if _is_cancelled(inner):
