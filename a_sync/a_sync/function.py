--- conflicted
+++ resolved
@@ -238,11 +238,7 @@
         return f"<{self.__class__.__name__} {self.__module__}.{self.__name__} at {hex(id(self))}>"
 
     @functools.cached_property
-<<<<<<< HEAD
     def fn(self) -> Union[SyncFn[[CoroFn[P, T]], MaybeAwaitable[T]], SyncFn[[SyncFn[P, T]], MaybeAwaitable[T]]]:
-=======
-    def fn():  # -> Union[SyncFn[[CoroFn[P, T]], MaybeAwaitable[T]], SyncFn[[SyncFn[P, T]], MaybeAwaitable[T]]]:
->>>>>>> 68715a71
         """
         Returns the final wrapped version of :attr:`ASyncFunction._fn` decorated with all of the a_sync goodness.
 
