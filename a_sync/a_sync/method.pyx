"""
This module provides classes for implementing dual-functional sync/async methods in Python.

It includes descriptors and bound methods that can be used to create flexible
asynchronous interfaces, allowing methods to be called both synchronously and
asynchronously based on various conditions and configurations.
"""

# mypy: disable-error-code=valid-type
# mypy: disable-error-code=misc
import asyncio
import inspect
import typing
from cpython.object cimport PyObject, PyObject_CallObject
from cpython.ref cimport Py_DECREF, Py_INCREF
from libc.stdint cimport uintptr_t
from logging import getLogger

import typing_extensions

from a_sync._typing import AnyFn, AnyIterable, I, MaybeCoro, ModifierKwargs, P, T
from a_sync.a_sync import _descriptor, function
from a_sync.a_sync._kwargs cimport get_flag_name, is_sync
from a_sync.a_sync._helpers cimport _await
from a_sync.a_sync.function cimport _ModifiedMixin
from a_sync.functools cimport update_wrapper

cdef extern from "weakrefobject.h":
    PyObject* PyWeakref_NewRef(PyObject*, PyObject*)

if typing.TYPE_CHECKING:
    from a_sync import TaskMapping
    from a_sync.a_sync.abstract import ASyncABC
<<<<<<< HEAD
    
else:
    
    # We will populate this on demand to avoid a circ import issue
    TaskMapping = None
=======
else:
    # Due to circ import issues we will populate these later
    ASyncABC, TaskMapping = None, None
>>>>>>> 2950bf57


# cdef asyncio
cdef object get_event_loop = asyncio.get_event_loop
cdef object iscoroutinefunction = asyncio.iscoroutinefunction

# cdef inspect
cdef object isawaitable = inspect.isawaitable

# cdef typing
cdef object Any = typing.Any
cdef object Coroutine = typing.Coroutine
cdef object Generic = typing.Generic
cdef object Literal = typing.Literal
cdef object Optional = typing.Optional
cdef object Type = typing.Type
cdef object Union = typing.Union
cdef object overload = typing.overload

# cdef typing_extensions
cdef object Concatenate = typing_extensions.Concatenate
cdef object Self = typing_extensions.Self
cdef object Unpack = typing_extensions.Unpack


# cdef a_sync
cdef object ASyncDescriptor = _descriptor.ASyncDescriptor
cdef object ASyncFunction = function.ASyncFunction
cdef object ASyncFunctionAsyncDefault = function.ASyncFunctionAsyncDefault
cdef object ASyncFunctionSyncDefault = function.ASyncFunctionSyncDefault


cdef public double METHOD_CACHE_TTL = 3600
cdef PyObject *NONE = <PyObject*>None


logger = getLogger(__name__)

cdef object _logger_is_enabled = logger.isEnabledFor
cdef object _logger_log = logger._log
cdef object DEBUG = 10

cdef inline void _logger_debug(str msg, tuple args):
    if _logger_is_enabled(DEBUG):
        _logger_log(DEBUG, msg, args)


class ASyncMethodDescriptor(ASyncDescriptor[I, P, T]):
    """
    A descriptor for managing methods that can be called both synchronously and asynchronously.

    This class provides the core functionality for binding methods to instances and determining
    the execution mode ("sync" or "async") based on various conditions, such as the instance type,
    the method's default setting, or specific flags passed during the method call.

    The descriptor is responsible for creating an appropriate bound method when accessed,
    which is the actual object that can be called in both synchronous and asynchronous contexts.
    It can create different types of bound methods (`ASyncBoundMethodSyncDefault`,
    `ASyncBoundMethodAsyncDefault`, or `ASyncBoundMethod`) based on the default mode or instance type.

    If the default mode is explicitly set to "sync" or "async", it creates `ASyncBoundMethodSyncDefault`
    or `ASyncBoundMethodAsyncDefault` respectively. If neither is set, it defaults to creating an
    `ASyncBoundMethod`. For instances of :class:`ASyncABC`, it checks the `__a_sync_instance_should_await__`
    attribute to decide the type of bound method to create.

    It also manages cache handles for bound methods and prevents setting or deleting the descriptor.

    Examples:
        >>> class MyClass:
        ...     @ASyncMethodDescriptor
        ...     async def my_method(self):
        ...         return "Hello, World!"
        ...
        >>> obj = MyClass()
        >>> await obj.my_method()
        'Hello, World!'
        >>> obj.my_method(sync=True)
        'Hello, World!'

    See Also:
        - :class:`ASyncBoundMethod`
        - :class:`ASyncFunction`
    """

    __wrapped__: AnyFn[P, T]
    """The unbound function which will be bound to an instance when :meth:`__get__` is called."""

    _initialized = False

    async def __call__(self, instance: I, *args: P.args, **kwargs: P.kwargs) -> T:
        """
        Asynchronously call the method.

        Args:
            instance: The instance the method is bound to.
            *args: Positional arguments.
            **kwargs: Keyword arguments.

        Examples:
            >>> descriptor = ASyncMethodDescriptor(my_async_function)
            >>> await descriptor(instance, arg1, arg2, kwarg1=value1)
        """
        # NOTE: This is only used by TaskMapping atm  # TODO: use it elsewhere
        _logger_debug(
            "awaiting %s for instance: %s args: %s kwargs: %s",
            (self, instance, args, kwargs),
        )
        return await self.__get__(instance, None)(*args, **kwargs)

    @overload
    def __get__(self, instance: None, owner: Type[I]) -> Self: ...
    @overload
    def __get__(self, instance: I, owner: Type[I]) -> "ASyncBoundMethod[I, P, T]": ...
    def __get__(
        _ModifiedMixin self, instance: Optional[I], owner: Type[I]
    ) -> Union[Self, "ASyncBoundMethod[I, P, T]"]:
        """
        Get the bound method or the descriptor itself.

        Args:
            instance: The instance to bind the method to, or None.
            owner: The owner class.

        Examples:
            >>> descriptor = ASyncMethodDescriptor(my_function)
            >>> bound_method = descriptor.__get__(instance, MyClass)
        """
        if instance is None:
            return self
        cdef str field_name = self.field_name
        try:
            bound = instance.__dict__[field_name]
        except KeyError:
            if ASyncABC is None:
                _import_ASyncABC()

            default = _ModifiedMixin.get_default(self)
            if default == "sync":
                bound = ASyncBoundMethodSyncDefault(
                    instance, self.__wrapped__, self.__is_async_def__, **self.modifiers._modifiers
                )
            elif default == "async":
                bound = ASyncBoundMethodAsyncDefault(
                    instance, self.__wrapped__, self.__is_async_def__, **self.modifiers._modifiers
                )
            elif isinstance(instance, ASyncABC):
                try:
                    if instance.__a_sync_instance_should_await__:
                        bound = ASyncBoundMethodSyncDefault(
                            instance,
                            self.__wrapped__,
                            self.__is_async_def__,
                            **self.modifiers._modifiers,
                        )
                    else:
                        bound = ASyncBoundMethodAsyncDefault(
                            instance,
                            self.__wrapped__,
                            self.__is_async_def__,
                            **self.modifiers._modifiers,
                        )
                except AttributeError:
                    bound = ASyncBoundMethod(
                        instance,
                        self.__wrapped__,
                        self.__is_async_def__,
                        **self.modifiers._modifiers,
                    )
            else:
                bound = ASyncBoundMethod(
                    instance, self.__wrapped__, self.__is_async_def__, **self.modifiers._modifiers
                )
            instance.__dict__[field_name] = bound
            _logger_debug("new bound method: %s", (bound,))
        _update_cache_timer(field_name, instance, bound)
        return bound

    def __set__(self, instance, value):
        """
        Prevent setting the descriptor.

        Args:
            instance: The instance.
            value: The value to set.

        Raises:
            RuntimeError: Always raised to prevent setting.

        Examples:
            >>> descriptor = ASyncMethodDescriptor(my_function)
            >>> descriptor.__set__(instance, value)
            RuntimeError: cannot set field_name, descriptor is what you get. sorry.
        """
        raise RuntimeError(
            f"cannot set {self.field_name}, {self} is what you get. sorry."
        )

    def __delete__(self, instance):
        """
        Prevent deleting the descriptor.

        Args:
            instance: The instance.

        Raises:
            RuntimeError: Always raised to prevent deletion.

        Examples:
            >>> descriptor = ASyncMethodDescriptor(my_function)
            >>> descriptor.__delete__(instance)
            RuntimeError: cannot delete field_name, you're stuck with descriptor forever. sorry.
        """
        raise RuntimeError(
            f"cannot delete {self.field_name}, you're stuck with {self} forever. sorry."
        )

    @property
    def __is_async_def__(self) -> bint:
        """
        Check if the wrapped function is a coroutine function.

        Examples:
            >>> descriptor = ASyncMethodDescriptor(my_function)
            >>> descriptor.__is_async_def__
            True
        """
        if not self._initialized:
            self._is_async_def = iscoroutinefunction(self.__wrapped__)
            self._initialized = True
        return self._is_async_def


cdef void _update_cache_timer(str field_name, instance: I, bound: "ASyncBoundMethod"):
    """
    Update the TTL for the cache handle for the instance.

    Args:
        instance: The instance to create a cache handle for.
        bound: The bound method we are caching.
    """
    # Handler for popping unused bound methods from bound method cache
    cdef object handle, loop
    if handle := bound._cache_handle:
        # update the timer handle
        handle._when = <double>handle._loop.time() + METHOD_CACHE_TTL
    else:
        # create and assign the timer handle
        loop = get_event_loop()
        # NOTE: use `instance.__dict__.pop` instead of `delattr` so we don't create a strong ref to `instance`
        bound._cache_handle = loop.call_at(<double>loop.time() + METHOD_CACHE_TTL, instance.__dict__.pop, field_name)


class ASyncMethodDescriptorSyncDefault(ASyncMethodDescriptor[I, P, T]):
    """
    A descriptor for :class:`ASyncBoundMethodSyncDefault` objects.

    This class extends :class:`ASyncMethodDescriptor` to provide a synchronous
    default behavior for method calls. It specifically creates `ASyncBoundMethodSyncDefault`
    instances, which are specialized versions of `ASyncBoundMethod` with synchronous default behavior.

    Examples:
        >>> class MyClass:
        ...     @ASyncMethodDescriptorSyncDefault
        ...     def my_method(self):
        ...         return "Hello, World!"
        ...
        >>> obj = MyClass()
        >>> obj.my_method()
        'Hello, World!'
        >>> coro = obj.my_method(sync=False)
        >>> coro
        <coroutine object MyClass.my_method at 0x7fb4f5fb49c0>
        >>> await coro
        'Hello, World!'

    See Also:
        - :class:`ASyncBoundMethodSyncDefault`
        - :class:`ASyncFunctionSyncDefault`
    """

    default = "sync"
    """The default mode for this bound method. Always set to "sync"."""

    any: ASyncFunctionSyncDefault[Concatenate[AnyIterable[I], P], bool]
    """Synchronous default version of the :meth:`~ASyncMethodDescriptor.any` method."""

    all: ASyncFunctionSyncDefault[Concatenate[AnyIterable[I], P], bool]
    """Synchronous default version of the :meth:`~ASyncMethodDescriptor.all` method."""

    min: ASyncFunctionSyncDefault[Concatenate[AnyIterable[I], P], T]
    """Synchronous default version of the :meth:`~ASyncMethodDescriptor.min` method."""

    max: ASyncFunctionSyncDefault[Concatenate[AnyIterable[I], P], T]
    """Synchronous default version of the :meth:`~ASyncMethodDescriptor.max` method."""

    sum: ASyncFunctionSyncDefault[Concatenate[AnyIterable[I], P], T]
    """Synchronous default version of the :meth:`~ASyncMethodDescriptor.sum` method."""

    @overload
    def __get__(
        self, instance: None, owner: Type[I] = None
    ) -> "ASyncMethodDescriptorSyncDefault[I, P, T]": ...
    @overload
    def __get__(
        self, instance: I, owner: Type[I] = None
    ) -> "ASyncBoundMethodSyncDefault[I, P, T]": ...
    def __get__(
        _ModifiedMixin self, instance: Optional[I], owner: Type[I] = None
    ) -> (
        "Union[ASyncMethodDescriptorSyncDefault, ASyncBoundMethodSyncDefault[I, P, T]]"
    ):
        """
        Get the bound method or the descriptor itself.

        Args:
            instance: The instance to bind the method to, or None.
            owner: The owner class.

        Examples:
            >>> descriptor = ASyncMethodDescriptorSyncDefault(my_function)
            >>> bound_method = descriptor.__get__(instance, MyClass)
        """
        if instance is None:
            return self
        cdef str field_name = self.field_name
        try:
            bound = instance.__dict__[field_name]
        except KeyError:
            bound = ASyncBoundMethodSyncDefault(
                instance, self.__wrapped__, self.__is_async_def__, **self.modifiers._modifiers
            )
            instance.__dict__[field_name] = bound
            _logger_debug("new bound method: %s", (bound,))
        _update_cache_timer(field_name, instance, bound)
        return bound


class ASyncMethodDescriptorAsyncDefault(ASyncMethodDescriptor[I, P, T]):
    """
    A descriptor for asynchronous methods with an asynchronous default.

    This class extends :class:`ASyncMethodDescriptor` to provide an asynchronous default
    behavior for method calls. It specifically creates `ASyncBoundMethodAsyncDefault`
    instances, which are specialized versions of `ASyncBoundMethod` with asynchronous default behavior.

    Examples:
        >>> class MyClass:
        ...     @ASyncMethodDescriptorAsyncDefault
        ...     async def my_method(self):
        ...         return "Hello, World!"
        ...
        >>> obj = MyClass()
        >>> coro = obj.my_method()
        >>> coro
        <coroutine object MyClass.my_method at 0x7fb4f5fb49c0>
        >>> await coro
        >>> obj.my_method(sync=True)
        'Hello, World!'

    See Also:
        - :class:`ASyncBoundMethodAsyncDefault`
        - :class:`ASyncFunctionAsyncDefault`
    """

    default = "async"
    """The default mode for this bound method. Always set to "async"."""

    any: ASyncFunctionAsyncDefault[Concatenate[AnyIterable[I], P], bool]
    """Asynchronous default version of the :meth:`~ASyncMethodDescriptor.any` method."""

    all: ASyncFunctionAsyncDefault[Concatenate[AnyIterable[I], P], bool]
    """Asynchronous default version of the :meth:`~ASyncMethodDescriptor.all` method."""

    min: ASyncFunctionAsyncDefault[Concatenate[AnyIterable[I], P], T]
    """Asynchronous default version of the :meth:`~ASyncMethodDescriptor.min` method."""

    max: ASyncFunctionAsyncDefault[Concatenate[AnyIterable[I], P], T]
    """Asynchronous default version of the :meth:`~ASyncMethodDescriptor.max` method."""

    sum: ASyncFunctionAsyncDefault[Concatenate[AnyIterable[I], P], T]
    """Asynchronous default version of the :meth:`~ASyncMethodDescriptor.sum` method."""

    @overload
    def __get__(
        self, instance: None, owner: Type[I]
    ) -> "ASyncMethodDescriptorAsyncDefault[I, P, T]": ...
    @overload
    def __get__(
        self, instance: I, owner: Type[I]
    ) -> "ASyncBoundMethodAsyncDefault[I, P, T]": ...
    def __get__(
        _ModifiedMixin self, instance: Optional[I], owner: Type[I]
    ) -> "Union[ASyncMethodDescriptorAsyncDefault, ASyncBoundMethodAsyncDefault[I, P, T]]":
        """
        Get the bound method or the descriptor itself.

        Args:
            instance: The instance to bind the method to, or None.
            owner: The owner class.

        Examples:
            >>> descriptor = ASyncMethodDescriptorAsyncDefault(my_function)
            >>> bound_method = descriptor.__get__(instance, MyClass)
        """
        if instance is None:
            return self
        
        cdef object bound
        cdef str field_name = self.field_name

        try:
            bound = instance.__dict__[field_name]
        except KeyError:
            bound = ASyncBoundMethodAsyncDefault(
                instance, self.__wrapped__, self.__is_async_def__, **self.modifiers._modifiers
            )
            instance.__dict__[field_name] = bound
            _logger_debug("new bound method: %s", (bound,))
        _update_cache_timer(field_name, instance, bound)
        return bound


cdef dict[uintptr_t, bint] _is_a_sync_instance_cache = {}

cdef bint _is_a_sync_instance(object instance):
    """Checks if an instance is an ASync instance.

    Args:
        instance: The instance to check.

    Returns:
        A boolean indicating if the instance is an ASync instance.
    """
    cdef object instance_type = type(instance)
    cdef uintptr_t instance_type_uid = id(instance_type)
    if instance_type_uid in _is_a_sync_instance_cache:
        return _is_a_sync_instance_cache[instance_type_uid]
    
    if ASyncABC is None:
        _import_ASyncABC()

    cdef bint is_a_sync = issubclass(instance_type, ASyncABC)
    _is_a_sync_instance_cache[instance_type_uid] = is_a_sync
    return is_a_sync


cdef bint _should_await(object self, dict kwargs):
    """
    Determine if the method should be awaited.

    Args:
        kwargs: Keyword arguments passed to the method.

    Examples:
        >>> bound_method = ASyncBoundMethod(instance, my_function, True)
        >>> should_await = _should_await(bound_method, kwargs)
    """
    cdef str flag = get_flag_name(kwargs)
    if flag:
        return is_sync(flag, kwargs, pop_flag=True)  # type: ignore [arg-type]
    elif default := _ModifiedMixin.get_default(self):
        return default == "sync"
    elif _is_a_sync_instance(self.__self__):
        self.__self__: "ASyncABC"
        return self.__self__.__a_sync_should_await__(kwargs)
    return self._is_async_def


class ASyncBoundMethod(ASyncFunction[P, T], Generic[I, P, T]):
    """
    A bound method that can be called both synchronously and asynchronously.

    This class represents a method bound to an instance, which can be called
    either synchronously or asynchronously based on various conditions. It handles
    caching of bound methods and includes logic for determining whether to await
    the method call based on flags or default settings.

    Examples:
        >>> class MyClass:
        ...     def __init__(self, value):
        ...         self.value = value
        ...
        ...     @ASyncMethodDescriptor
        ...     async def my_method(self):
        ...         return self.value
        ...
        >>> obj = MyClass(42)
        >>> await obj.my_method()
        42
        >>> obj.my_method(sync=True)
        42

    See Also:
        - :class:`ASyncMethodDescriptor`
        - :class:`ASyncFunction`
    """

    # NOTE: this is created by the Descriptor

    _cache_handle: TimerHandle = None
    """An asyncio handle used to pop the bound method from `instance.__dict__` 5 minutes after its last use."""

    __weakself__: "ref[I]"
    """A weak reference to the instance the function is bound to."""

    __wrapped__: AnyFn[Concatenate[I, P], T]
    """The original unbound method that was wrapped."""

    __slots__ = "_is_async_def", "__weakself__"

    def __init__(
        _ModifiedMixin self,
        instance: I,
        unbound: AnyFn[Concatenate[I, P], T],
        async_def: bool,
        **modifiers: Unpack[ModifierKwargs],
    ) -> None:
        """
        Initialize the bound method.

        Args:
            instance: The instance to bind the method to.
            unbound: The unbound function.
            async_def: Whether the original function is an async def.
            **modifiers: Additional modifiers for the function.

        Examples:
            >>> class MyClass:
            ...     def __init__(self, value):
            ...         self.value = value
            ...
            ...     @ASyncMethodDescriptor
            ...     async def my_method(self):
            ...         return self.value
            ...
            >>> obj = MyClass(42)
            >>> bound_method = ASyncBoundMethod(obj, MyClass.my_method, True)
        """
        # First we bind the method to a weak reference
        # - bind and create a strong reference to the cache handle method
        weakref_callback = self.__cancel_cache_handle
        # - we do this so the bound callback method does not get garbage collected until this ASyncBoundMethod dies
        self.__cancel_cache_handle = weakref_callback
        self.__weakself__ = <object>PyWeakref_NewRef(<PyObject*>instance, <PyObject*>weakref_callback)
        
        # Then we unwrap the coro_fn and rewrap it so overriding flag kwargs are handled automagically.
        if isinstance(unbound, ASyncFunction):
            (<dict>modifiers).update((<_ModifiedMixin>unbound).modifiers._modifiers)
            unbound = unbound.__wrapped__
        # NOTE: the wrapped function was validated when the descriptor was initialized
        ASyncFunction.__init__(self, unbound, _skip_validate=True, **<dict>modifiers)
        self._is_async_def = async_def
        """True if `self.__wrapped__` is a coroutine function, False otherwise."""
        update_wrapper(self, unbound)

    def __repr__(self) -> str:
        """
        Return a string representation of the bound method.

        Examples:
            >>> bound_method = ASyncBoundMethod(instance, my_function, True)
            >>> repr(bound_method)
            '<ASyncBoundMethod for function module.ClassName.method_name bound to instance>'
        """
        cdef object instance_type
        try:
            instance_type = type(self.__self__)
            return "<{} for function {}.{}.{} bound to {}>".format(
                self.__class__.__name__,
                instance_type.__module__,
                instance_type.__name__,
                self.__name__,
                self.__self__
            )
        except ReferenceError:
            return "<{} for function COLLECTED.COLLECTED.{} bound to {}>".format(
                self.__class__.__name__,
                self.__name__,
                self.__weakself__
            )

    @overload
    def __call__(self, *args: P.args, sync: Literal[True], **kwargs: P.kwargs) -> T: ...
    @overload
    def __call__(
        self, *args: P.args, sync: Literal[False], **kwargs: P.kwargs
    ) -> Coroutine[Any, Any, T]: ...
    @overload
    def __call__(
        self, *args: P.args, asynchronous: Literal[False], **kwargs: P.kwargs
    ) -> T: ...
    @overload
    def __call__(
        self, *args: P.args, asynchronous: Literal[True], **kwargs: P.kwargs
    ) -> Coroutine[Any, Any, T]: ...
    @overload
    def __call__(self, *args: P.args, **kwargs: P.kwargs) -> MaybeCoro[T]: ...
    def __call__(self, *args: P.args, **kwargs: P.kwargs) -> MaybeCoro[T]:
        """
        Call the bound method.

        This method handles both synchronous and asynchronous calls based on
        the provided flags and the method's configuration.

        Args:
            *args: Positional arguments.
            **kwargs: Keyword arguments.

        Examples:
            >>> bound_method = ASyncBoundMethod(instance, my_function, True)
            >>> await bound_method(arg1, arg2, kwarg1=value1)
            >>> bound_method(arg1, arg2, kwarg1=value1, sync=True)
        """
        cdef object retval, coro
        cdef bint debug_logs
        if debug_logs := _logger_is_enabled(DEBUG):
            _logger_log(DEBUG, "calling %s with args: %s kwargs: %s", (self, args, kwargs))
        # This could either be a coroutine or a return value from an awaited coroutine,
        #   depending on if an overriding flag kwarg was passed into the function call.
        retval = coro = ASyncFunction.__call__(self, self.__self__, *args, **kwargs)
        if not isawaitable(retval):
            # The coroutine was already awaited due to the use of an overriding flag kwarg.
            # We can return the value.
            pass
        elif _should_await(self, kwargs):
            # The awaitable was not awaited, so now we need to check the flag as defined on 'self' and await if appropriate.
            if debug_logs:
                _logger_log(
                    DEBUG, "awaiting %s for %s args: %s kwargs: %s", (coro, self, args, kwargs)
                )
            retval = _await(coro)
        if debug_logs:
            _logger_log(
                DEBUG, "returning %s for %s args: %s kwargs: %s", (retval, self, args, kwargs)
            )
        return retval  # type: ignore [call-overload, return-value]

    @property
    def __self__(self) -> I:
        """
        Get the instance the method is bound to.

        Raises:
            ReferenceError: If the instance has been garbage collected.

        Examples:
            >>> bound_method = ASyncBoundMethod(instance, my_function, True)
            >>> bound_method.__self__
            <MyClass instance>
        """
        cdef PyObject *instance = PyObject_CallObject(self.__weakself__)
        if instance == NULL:
            raise
        if instance is NONE:
            raise ReferenceError(self)
        return <object>instance

    def map(
        self,
        *iterables: AnyIterable[I],
        concurrency: Optional[int] = None,
        task_name: str = "",
        **kwargs: P.kwargs,
    ) -> "TaskMapping[I, T]":
        """
        Create a TaskMapping for this method.

        Args:
            *iterables: Iterables to map over.
            concurrency: Optional concurrency limit.
            task_name: Optional name for the task.
            **kwargs: Additional keyword arguments.

        Returns:
            A TaskMapping instance for this method.

        Examples:
            >>> bound_method = ASyncBoundMethod(instance, my_function, True)
            >>> task_mapping = bound_method.map(iterable1, iterable2, concurrency=5)
            TODO briefly include how someone would then use task_mapping
        """
        if TaskMapping is None:
            _import_TaskMapping()
<<<<<<< HEAD
            assert TaskMapping is not None
=======
>>>>>>> 2950bf57

        return TaskMapping(
            self, *iterables, concurrency=concurrency, name=task_name, **kwargs
        )

    async def any(
        self,
        *iterables: AnyIterable[I],
        concurrency: Optional[int] = None,
        task_name: str = "",
        **kwargs: P.kwargs,
    ) -> bool:
        """
        Check if any of the results are truthy.

        Args:
            *iterables: Iterables to map over.
            concurrency: Optional concurrency limit.
            task_name: Optional name for the task.
            **kwargs: Additional keyword arguments.

        Examples:
            >>> bound_method = ASyncBoundMethod(instance, my_function, True)
            >>> result = await bound_method.any(iterable1, iterable2)
        """
        return await self.map(
            *iterables, concurrency=concurrency, task_name=task_name, **kwargs
        ).any(pop=True, sync=False)

    async def all(
        self,
        *iterables: AnyIterable[I],
        concurrency: Optional[int] = None,
        task_name: str = "",
        **kwargs: P.kwargs,
    ) -> bool:
        """
        Check if all of the results are truthy.

        Args:
            *iterables: Iterables to map over.
            concurrency: Optional concurrency limit.
            task_name: Optional name for the task.
            **kwargs: Additional keyword arguments.

        Examples:
            >>> bound_method = ASyncBoundMethod(instance, my_function, True)
            >>> result = await bound_method.all(iterable1, iterable2)
        """
        return await self.map(
            *iterables, concurrency=concurrency, task_name=task_name, **kwargs
        ).all(pop=True, sync=False)

    async def min(
        self,
        *iterables: AnyIterable[I],
        concurrency: Optional[int] = None,
        task_name: str = "",
        **kwargs: P.kwargs,
    ) -> T:
        """
        Find the minimum result.

        Args:
            *iterables: Iterables to map over.
            concurrency: Optional concurrency limit.
            task_name: Optional name for the task.
            **kwargs: Additional keyword arguments.

        Examples:
            >>> bound_method = ASyncBoundMethod(instance, my_function, True)
            >>> result = await bound_method.min(iterable1, iterable2)
        """
        return await self.map(
            *iterables, concurrency=concurrency, task_name=task_name, **kwargs
        ).min(pop=True, sync=False)

    async def max(
        self,
        *iterables: AnyIterable[I],
        concurrency: Optional[int] = None,
        task_name: str = "",
        **kwargs: P.kwargs,
    ) -> T:
        """
        Find the maximum result.

        Args:
            *iterables: Iterables to map over.
            concurrency: Optional concurrency limit.
            task_name: Optional name for the task.
            **kwargs: Additional keyword arguments.

        Examples:
            >>> bound_method = ASyncBoundMethod(instance, my_function, True)
            >>> result = await bound_method.max(iterable1, iterable2)
        """
        return await self.map(
            *iterables, concurrency=concurrency, task_name=task_name, **kwargs
        ).max(pop=True, sync=False)

    async def sum(
        self,
        *iterables: AnyIterable[I],
        concurrency: Optional[int] = None,
        task_name: str = "",
        **kwargs: P.kwargs,
    ) -> T:
        """
        Calculate the sum of the results.

        Args:
            *iterables: Iterables to map over.
            concurrency: Optional concurrency limit.
            task_name: Optional name for the task.
            **kwargs: Additional keyword arguments.

        Examples:
            >>> bound_method = ASyncBoundMethod(instance, my_function, True)
            >>> result = await bound_method.sum(iterable1, iterable2)
        """
        return await self.map(
            *iterables, concurrency=concurrency, task_name=task_name, **kwargs
        ).sum(pop=True, sync=False)

    def __cancel_cache_handle(self, instance: I) -> None:
        """
        Cancel the cache handle.

        Args:
            instance: The instance associated with the cache handle.

        Examples:
            >>> bound_method = ASyncBoundMethod(instance, my_function, True)
            >>> bound_method.__cancel_cache_handle(instance)
        """
        handle = self._cache_handle
        if handle is not None:
            handle.cancel()


class ASyncBoundMethodSyncDefault(ASyncBoundMethod[I, P, T]):
    """
    A bound method with synchronous default behavior.

    This class is a specialized version of :class:`ASyncBoundMethod` that defaults to synchronous execution.
    It overrides the `__call__` method to enforce synchronous default behavior.

    Examples:
        >>> class MyClass:
        ...     def __init__(self, value):
        ...         self.value = value
        ...
        ...     @ASyncMethodDescriptorSyncDefault
        ...     def my_method(self):
        ...         return self.value
        ...
        >>> obj = MyClass(42)
        >>> obj.my_method()
        42
        >>> await obj.my_method(sync=False)
        42

    See Also:
        - :class:`ASyncBoundMethod`
        - :class:`ASyncMethodDescriptorSyncDefault`
    """

    @overload
    def __call__(self, *args: P.args, sync: Literal[True], **kwargs: P.kwargs) -> T: ...
    @overload
    def __call__(
        self, *args: P.args, sync: Literal[False], **kwargs: P.kwargs
    ) -> Coroutine[Any, Any, T]: ...
    @overload
    def __call__(
        self, *args: P.args, asynchronous: Literal[False], **kwargs: P.kwargs
    ) -> T: ...
    @overload
    def __call__(
        self, *args: P.args, asynchronous: Literal[True], **kwargs: P.kwargs
    ) -> Coroutine[Any, Any, T]: ...
    @overload
    def __call__(self, *args: P.args, **kwargs: P.kwargs) -> T: ...

    __call__ = ASyncBoundMethod.__call__
    """
    Call the bound method with synchronous default behavior.

    Args:
        *args: Positional arguments.
        **kwargs: Keyword arguments.

    Examples:
        >>> bound_method = ASyncBoundMethodSyncDefault(instance, my_function, True)
        >>> bound_method(arg1, arg2, kwarg1=value1)
    """


class ASyncBoundMethodAsyncDefault(ASyncBoundMethod[I, P, T]):
    """
    A bound method with asynchronous default behavior.

    This class is a specialized version of :class:`ASyncBoundMethod` that defaults to asynchronous execution.
    It overrides the `__call__` method to enforce asynchronous default behavior.

    Examples:
        >>> class MyClass:
        ...     def __init__(self, value):
        ...         self.value = value
        ...
        ...     @ASyncMethodDescriptorAsyncDefault
        ...     async def my_method(self):
        ...         return self.value
        ...
        >>> obj = MyClass(42)
        >>> await obj.my_method()
        42
        >>> obj.my_method(sync=True)
        42

    See Also:
        - :class:`ASyncBoundMethod`
        - :class:`ASyncMethodDescriptorAsyncDefault`
    """

    @overload
    def __call__(self, *args: P.args, sync: Literal[True], **kwargs: P.kwargs) -> T: ...
    @overload
    def __call__(
        self, *args: P.args, sync: Literal[False], **kwargs: P.kwargs
    ) -> Coroutine[Any, Any, T]: ...
    @overload
    def __call__(
        self, *args: P.args, asynchronous: Literal[False], **kwargs: P.kwargs
    ) -> T: ...
    @overload
    def __call__(
        self, *args: P.args, asynchronous: Literal[True], **kwargs: P.kwargs
    ) -> Coroutine[Any, Any, T]: ...
    @overload
    def __call__(self, *args: P.args, **kwargs: P.kwargs) -> Coroutine[Any, Any, T]: ...

    __call__ = ASyncBoundMethod.__call__
    """
    Call the bound method with asynchronous default behavior.

    Args:
        *args: Positional arguments.
        **kwargs: Keyword arguments.

    Examples:
        >>> bound_method = ASyncBoundMethodAsyncDefault(instance, my_function, True)
        >>> await bound_method(arg1, arg2, kwarg1=value1)
    """


<<<<<<< HEAD
cdef void _import_TaskMapping():
    global TaskMapping
    from a_sync import TaskMapping

    
del asyncio, inspect, typing, typing_extensions
del _descriptor, function, 
=======
cdef void _import_ASyncABC():
    global ASyncABC
    from a_sync.a_sync.abstract import ASyncABC


cdef void _import_TaskMapping():
    global TaskMapping
    from a_sync import TaskMapping
>>>>>>> 2950bf57
<|MERGE_RESOLUTION|>--- conflicted
+++ resolved
@@ -31,17 +31,10 @@
 if typing.TYPE_CHECKING:
     from a_sync import TaskMapping
     from a_sync.a_sync.abstract import ASyncABC
-<<<<<<< HEAD
     
-else:
-    
-    # We will populate this on demand to avoid a circ import issue
-    TaskMapping = None
-=======
 else:
     # Due to circ import issues we will populate these later
     ASyncABC, TaskMapping = None, None
->>>>>>> 2950bf57
 
 
 # cdef asyncio
@@ -725,10 +718,6 @@
         """
         if TaskMapping is None:
             _import_TaskMapping()
-<<<<<<< HEAD
-            assert TaskMapping is not None
-=======
->>>>>>> 2950bf57
 
         return TaskMapping(
             self, *iterables, concurrency=concurrency, name=task_name, **kwargs
@@ -986,21 +975,15 @@
     """
 
 
-<<<<<<< HEAD
+cdef void _import_ASyncABC():
+    global ASyncABC
+    from a_sync.a_sync.abstract import ASyncABC
+
+
 cdef void _import_TaskMapping():
     global TaskMapping
     from a_sync import TaskMapping
 
-    
+
 del asyncio, inspect, typing, typing_extensions
-del _descriptor, function, 
-=======
-cdef void _import_ASyncABC():
-    global ASyncABC
-    from a_sync.a_sync.abstract import ASyncABC
-
-
-cdef void _import_TaskMapping():
-    global TaskMapping
-    from a_sync import TaskMapping
->>>>>>> 2950bf57
+del _descriptor, function
