--- conflicted
+++ resolved
@@ -416,19 +416,11 @@
         self._parent.release()
 
 
-<<<<<<< HEAD
-cdef inline bint _is_not_done(fut: Future):
+cdef inline bint _is_not_done(fut: asyncio.Future):
     return PyUnicode_CompareWithASCIIString(fut._state, b"PENDING") == 0
 
-cdef inline bint _is_not_cancelled(fut: Future):
+cdef inline bint _is_not_cancelled(fut: asyncio.Future):
     return PyUnicode_CompareWithASCIIString(fut._state, b"CANCELLED") != 0
-=======
-cdef inline bint _is_not_done(fut: asyncio.Future):
-    return <str>fut._state == "PENDING"
-
-cdef inline bint _is_not_cancelled(fut: asyncio.Future):
-    return <str>fut._state != "CANCELLED"
->>>>>>> b3769ad6
 
 
 del asyncio
