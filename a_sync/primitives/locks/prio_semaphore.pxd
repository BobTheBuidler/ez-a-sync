--- conflicted
+++ resolved
@@ -1,20 +1,12 @@
 from a_sync.primitives.locks.semaphore cimport Semaphore
 
 cdef class _AbstractPrioritySemaphore(Semaphore):
-<<<<<<< HEAD
     cdef readonly dict[object, _AbstractPrioritySemaphoreContextManager] _context_managers
     cdef readonly Py_ssize_t _capacity
-    cdef readonly list _potential_lost_waiters
+    cdef readonly set _potential_lost_waiters
     cdef readonly object _top_priority
     cdef readonly _AbstractPrioritySemaphoreContextManager _top_priority_manager
     cdef readonly object _context_manager_class
-=======
-    cdef dict[object, _AbstractPrioritySemaphoreContextManager] _context_managers
-    cdef Py_ssize_t _capacity
-    cdef set _potential_lost_waiters
-    cdef object _top_priority
-    cdef object _context_manager_class
->>>>>>> b3769ad6
     cpdef object acquire(self)
     cdef _AbstractPrioritySemaphoreContextManager c_getitem(self, object priority)
     cdef dict[object, int] _count_waiters(self)
